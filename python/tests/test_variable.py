--- conflicted
+++ resolved
@@ -928,9 +928,8 @@
     a = sc.Variable(dims=['x'], values=np.array([1, np.nan]))
     out = sc.Variable(dims=['x'], values=np.zeros(2))
     replace = sc.Variable(value=0.0)
-<<<<<<< HEAD
-    sc.nan_to_num(a, replace, out=out)
-    expected = sc.Variable(dims=[Dim.X], values=np.array([1, replace.value]))
+    sc.nan_to_num(a, replace, out)
+    expected = sc.Variable(dims=['x'], values=np.array([1, replace.value]))
     assert out == expected
 
 
@@ -956,8 +955,4 @@
     sc.nan_to_num(out, posinf=replace, out=out)
     expected = sc.Variable(dims=[Dim.X],
                            values=np.array([1] + [replace.value] * 3))
-=======
-    sc.nan_to_num(a, replace, out)
-    expected = sc.Variable(dims=['x'], values=np.array([1, replace.value]))
->>>>>>> 9a9c7eaa
     assert out == expected