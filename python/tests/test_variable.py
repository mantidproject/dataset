# SPDX-License-Identifier: GPL-3.0-or-later
# Copyright (c) 2019 Scipp contributors (https://github.com/scipp)
# @file
# @author Simon Heybrock
import pytest

import scipp as sc
from scipp import Dim
import numpy as np


def make_variables():
    data = np.arange(1, 4, dtype=float)
    a = sc.Variable([sc.Dim.X], data)
    b = sc.Variable([sc.Dim.X], data)
    a_slice = a[sc.Dim.X, :]
    b_slice = b[sc.Dim.X, :]
    return a, b, a_slice, b_slice, data


def test_create_default():
    var = sc.Variable()
    assert var.dims == []
    assert var.sparse_dim is None
    assert var.dtype == sc.dtype.double
    assert var.unit == sc.units.dimensionless
    assert var.value == 0.0


def test_create_default_dtype():
    var = sc.Variable([sc.Dim.X], [4])
    assert var.dtype == sc.dtype.double


def test_create_with_dtype():
    var = sc.Variable(dims=[Dim.X], shape=[2], dtype=sc.dtype.float)
    assert var.dtype == sc.dtype.float


def test_create_with_numpy_dtype():
    var = sc.Variable(dims=[Dim.X], shape=[2], dtype=np.dtype(np.float32))
    assert var.dtype == sc.dtype.float


def test_create_with_variances():
    assert sc.Variable(dims=[Dim.X], shape=[2]).variances is None
    assert sc.Variable(dims=[Dim.X], shape=[2],
                       variances=False).variances is None
    assert sc.Variable(dims=[Dim.X], shape=[2],
                       variances=True).variances is not None


def test_create_with_shape_and_variances():
    # If no values are given, variances must be Bool, cannot pass array.
    with pytest.raises(TypeError):
        sc.Variable(dims=[Dim.X], shape=[2], variances=np.arange(2))


def test_create_sparse():
    var = sc.Variable([sc.Dim.X, sc.Dim.Y], [4, sc.Dimensions.Sparse])
    assert var.dtype == sc.dtype.double
    assert var.sparse_dim == sc.Dim.Y
    assert len(var.values) == 4
    for vals in var.values:
        assert len(vals) == 0


def test_create_from_numpy_1d():
    var = sc.Variable([sc.Dim.X], np.arange(4.0))
    assert var.dtype == sc.dtype.double
    np.testing.assert_array_equal(var.values, np.arange(4))


def test_create_from_numpy_1d_bool():
    var = sc.Variable(dims=[sc.Dim.X], values=np.array([True, False, True]))
    assert var.dtype == sc.dtype.bool
    np.testing.assert_array_equal(var.values, np.array([True, False, True]))


def test_create_with_variances_from_numpy_1d():
    var = sc.Variable([sc.Dim.X],
                      values=np.arange(4.0),
                      variances=np.arange(4.0, 8.0))
    assert var.dtype == sc.dtype.double
    np.testing.assert_array_equal(var.values, np.arange(4))
    np.testing.assert_array_equal(var.variances, np.arange(4, 8))


def test_create_scalar():
    var = sc.Variable(1.2)
    assert var.value == 1.2
    assert var.dims == []
    assert var.dtype == sc.dtype.double
    assert var.unit == sc.units.dimensionless


def test_create_scalar_Dataset():
    dataset = sc.Dataset({'a': sc.Variable([sc.Dim.X], np.arange(4.0))})
    var = sc.Variable(dataset)
    assert var.value == dataset
    assert var.dims == []
    assert var.dtype == sc.dtype.Dataset
    assert var.unit == sc.units.dimensionless


def test_create_scalar_quantity():
    var = sc.Variable(1.2, unit=sc.units.m)
    assert var.value == 1.2
    assert var.dims == []
    assert var.dtype == sc.dtype.double
    assert var.unit == sc.units.m


def test_create_via_unit():
    expected = sc.Variable(1.2, unit=sc.units.m)
    var = 1.2 * sc.units.m
    assert var == expected


def test_create_1D_string():
    var = sc.Variable(dims=[Dim.Row], values=['a', 'bb'], unit=sc.units.m)
    assert len(var.values) == 2
    assert var.values[0] == 'a'
    assert var.values[1] == 'bb'
    assert var.dims == [Dim.Row]
    assert var.dtype == sc.dtype.string
    assert var.unit == sc.units.m


def test_create_1D_vector_3_double():
    var = sc.Variable(dims=[Dim.X],
                      values=[[1, 2, 3], [4, 5, 6]],
                      unit=sc.units.m)
    assert len(var.values) == 2
    np.testing.assert_array_equal(var.values[0], [1, 2, 3])
    np.testing.assert_array_equal(var.values[1], [4, 5, 6])
    assert var.dims == [Dim.X]
    assert var.dtype == sc.dtype.vector_3_double
    assert var.unit == sc.units.m


def test_create_2D_inner_size_3():
    var = sc.Variable(dims=[Dim.X, Dim.Y],
                      values=np.arange(6.0).reshape(2, 3),
                      unit=sc.units.m)
    assert var.shape == [2, 3]
    np.testing.assert_array_equal(var.values[0], [0, 1, 2])
    np.testing.assert_array_equal(var.values[1], [3, 4, 5])
    assert var.dims == [Dim.X, Dim.Y]
    assert var.dtype == sc.dtype.double
    assert var.unit == sc.units.m


def test_operation_with_scalar_quantity():
    reference = sc.Variable([sc.Dim.X], np.arange(4.0) * 1.5)
    reference.unit = sc.units.kg

    var = sc.Variable([sc.Dim.X], np.arange(4.0))
    var *= sc.Variable(1.5, unit=sc.units.kg)
    assert var == reference


def test_0D_scalar_access():
    var = sc.Variable()
    assert var.value == 0.0
    var.value = 1.2
    assert var.value == 1.2
    assert var.values.shape == ()
    assert var.values == 1.2


def test_0D_scalar_string():
    var = sc.Variable(value='a')
    assert var.value == 'a'
    var.value = 'b'
    assert var == sc.Variable(value='b')


def test_1D_scalar_access_fail():
    var = sc.Variable([Dim.X], (1, ))
    with pytest.raises(RuntimeError):
        assert var.value == 0.0
    with pytest.raises(RuntimeError):
        var.value = 1.2


def test_1D_access():
    var = sc.Variable([Dim.X], (2, ))
    assert len(var.values) == 2
    assert var.values.shape == (2, )
    var.values[1] = 1.2
    assert var.values[1] == 1.2


def test_1D_set_from_list():
    var = sc.Variable([Dim.X], (2, ))
    var.values = [1.0, 2.0]
    assert var == sc.Variable([Dim.X], values=[1.0, 2.0])


def test_1D_string():
    var = sc.Variable([Dim.X], values=['a', 'b'])
    assert len(var.values) == 2
    assert var.values[0] == 'a'
    assert var.values[1] == 'b'
    var.values = ['c', 'd']
    assert var == sc.Variable([Dim.X], values=['c', 'd'])


def test_1D_converting():
    var = sc.Variable([Dim.X], values=[1, 2])
    var.values = [3.3, 4.6]
    # floats get truncated
    assert var == sc.Variable([Dim.X], values=[3, 4])


def test_1D_dataset():
    var = sc.Variable([Dim.X], shape=(2, ), dtype=sc.dtype.Dataset)
    d1 = sc.Dataset({'a': 1.5 * sc.units.m})
    d2 = sc.Dataset({'a': 2.5 * sc.units.m})
    var.values = [d1, d2]
    assert var.values[0] == d1
    assert var.values[1] == d2


def test_1D_access_bad_shape_fail():
    var = sc.Variable([Dim.X], (2, ))
    with pytest.raises(RuntimeError):
        var.values = np.arange(3)


def test_2D_access():
    var = sc.Variable([Dim.X, Dim.Y], (2, 3))
    assert var.values.shape == (2, 3)
    assert len(var.values) == 2
    assert len(var.values[0]) == 3
    var.values[1] = 1.2  # numpy assigns to all elements in "slice"
    var.values[1][2] = 2.2
    assert var.values[1][0] == 1.2
    assert var.values[1][1] == 1.2
    assert var.values[1][2] == 2.2


def test_2D_access_bad_shape_fail():
    var = sc.Variable([Dim.X, Dim.Y], (2, 3))
    with pytest.raises(RuntimeError):
        var.values = np.ones(shape=(3, 2))


def test_2D_access_variances():
    var = sc.Variable([Dim.X, Dim.Y], (2, 3), variances=True)
    assert var.values.shape == (2, 3)
    assert var.variances.shape == (2, 3)
    var.values[1] = 1.2
    assert np.array_equal(var.variances, np.zeros(shape=(2, 3)))
    var.variances = np.ones(shape=(2, 3))
    assert np.array_equal(var.variances, np.ones(shape=(2, 3)))


def test_sparse_slice():
    var = sc.Variable([sc.Dim.X, sc.Dim.Y], [4, sc.Dimensions.Sparse])
    vals0 = var[Dim.X, 0].values
    assert len(vals0) == 0
    vals0.append(1.2)
    assert len(var[Dim.X, 0].values) == 1


def test_sparse_setitem():
    var = sc.Variable([sc.Dim.X, sc.Dim.Y], [4, sc.Dimensions.Sparse])
    var[Dim.X, 0].values = np.arange(4)
    assert len(var[Dim.X, 0].values) == 4


def test_sparse_setitem_sparse_fail():
    var = sc.Variable([sc.Dim.X, sc.Dim.Y], [4, sc.Dimensions.Sparse])
    with pytest.raises(RuntimeError):
        var.values = np.arange(3)


def test_sparse_setitem_shape_fail():
    var = sc.Variable([sc.Dim.X, sc.Dim.Y], [4, sc.Dimensions.Sparse])
    with pytest.raises(RuntimeError):
        var[Dim.X, 0].values = np.ones(shape=(3, 2))


def test_sparse_setitem_float():
    var = sc.Variable([sc.Dim.X, sc.Dim.Y], [4, sc.Dimensions.Sparse],
                      dtype=sc.dtype.float)
    var[Dim.X, 0].values = np.arange(4)
    assert len(var[Dim.X, 0].values) == 4


def test_sparse_setitem_int64_t():
    var = sc.Variable([sc.Dim.X, sc.Dim.Y], [4, sc.Dimensions.Sparse],
                      dtype=sc.dtype.int64)
    var[Dim.X, 0].values = np.arange(4)
    assert len(var[Dim.X, 0].values) == 4


def test_create_dtype():
    var = sc.Variable([Dim.X], values=np.arange(4))
    assert var.dtype == sc.dtype.int64
    var = sc.Variable([Dim.X], values=np.arange(4).astype(np.int32))
    assert var.dtype == sc.dtype.int32
    var = sc.Variable([Dim.X], values=np.arange(4).astype(np.float64))
    assert var.dtype == sc.dtype.double
    var = sc.Variable([Dim.X], values=np.arange(4).astype(np.float32))
    assert var.dtype == sc.dtype.float
    var = sc.Variable([Dim.X], (4, ), dtype=np.dtype(np.float64))
    assert var.dtype == sc.dtype.double
    var = sc.Variable([Dim.X], (4, ), dtype=np.dtype(np.float32))
    assert var.dtype == sc.dtype.float
    var = sc.Variable([Dim.X], (4, ), dtype=np.dtype(np.int64))
    assert var.dtype == sc.dtype.int64
    var = sc.Variable([Dim.X], (4, ), dtype=np.dtype(np.int32))
    assert var.dtype == sc.dtype.int32


def test_get_slice():
    var = sc.Variable([Dim.X, Dim.Y], values=np.arange(0, 8).reshape(2, 4))
    var_slice = var[Dim.X, 1:2]
    assert var_slice == sc.Variable([Dim.X, Dim.Y],
                                    values=np.arange(4, 8).reshape(1, 4))


def test_slicing():
    var = sc.Variable([sc.Dim.X], values=np.arange(0, 3))
    var_slice = var[(sc.Dim.X, slice(0, 2))]
    assert isinstance(var_slice, sc.VariableProxy)
    assert len(var_slice.values) == 2
    assert np.array_equal(var_slice.values, np.array([0, 1]))


def test_binary_plus():
    a, b, a_slice, b_slice, data = make_variables()
    c = a + b
    assert np.array_equal(c.values, data + data)
    c = a + 2.0
    assert np.array_equal(c.values, data + 2.0)
    c = a + b_slice
    assert np.array_equal(c.values, data + data)
    c += b
    assert np.array_equal(c.values, data + data + data)
    c += b_slice
    assert np.array_equal(c.values, data + data + data + data)
    c = 3.5 + c
    assert np.array_equal(c.values, data + data + data + data + 3.5)


def test_binary_minus():
    a, b, a_slice, b_slice, data = make_variables()
    c = a - b
    assert np.array_equal(c.values, data - data)
    c = a - 2.0
    assert np.array_equal(c.values, data - 2.0)
    c = a - b_slice
    assert np.array_equal(c.values, data - data)
    c -= b
    assert np.array_equal(c.values, data - data - data)
    c -= b_slice
    assert np.array_equal(c.values, data - data - data - data)
    c = 3.5 - c
    assert np.array_equal(c.values, 3.5 - data + data + data + data)


def test_binary_multiply():
    a, b, a_slice, b_slice, data = make_variables()
    c = a * b
    assert np.array_equal(c.values, data * data)
    c = a * 2.0
    assert np.array_equal(c.values, data * 2.0)
    c = a * b_slice
    assert np.array_equal(c.values, data * data)
    c *= b
    assert np.array_equal(c.values, data * data * data)
    c *= b_slice
    assert np.array_equal(c.values, data * data * data * data)
    c = 3.5 * c
    assert np.array_equal(c.values, data * data * data * data * 3.5)


def test_binary_divide():
    a, b, a_slice, b_slice, data = make_variables()
    c = a / b
    assert np.array_equal(c.values, data / data)
    c = a / 2.0
    assert np.array_equal(c.values, data / 2.0)
    c = a / b_slice
    assert np.array_equal(c.values, data / data)
    c /= b
    assert np.array_equal(c.values, data / data / data)
    c /= b_slice
    assert np.array_equal(c.values, data / data / data / data)


def test_in_place_binary_with_scalar():
    v = sc.Variable([Dim.X], values=[10])
    copy = v.copy()

    v += 2
    v *= 2
    v -= 4
    v /= 2
    assert v == copy


def test_binary_equal():
    a, b, a_slice, b_slice, data = make_variables()
    assert a == b
    assert a == a_slice
    assert a_slice == b_slice
    assert b == a
    assert b_slice == a
    assert b_slice == a_slice


def test_binary_not_equal():
    a, b, a_slice, b_slice, data = make_variables()
    c = a + b
    assert a != c
    assert a_slice != c
    assert c != a
    assert c != a_slice


def test_abs():
    var = sc.Variable([Dim.X], values=np.array([0.1, -0.2]), unit=sc.units.m)
    expected = sc.Variable([Dim.X],
                           values=np.array([0.1, 0.2]),
                           unit=sc.units.m)
    assert sc.abs(var) == expected


def test_dot():
    a = sc.Variable(dims=[Dim.X],
                    values=[[1, 0, 0], [0, 1, 0]],
                    unit=sc.units.m)
    b = sc.Variable(dims=[Dim.X],
                    values=[[1, 0, 0], [1, 0, 0]],
                    unit=sc.units.m)
    expected = sc.Variable([Dim.X],
                           values=np.array([1.0, 0.0]),
                           unit=sc.units.m**2)
    assert sc.dot(a, b) == expected


def test_concatenate():
    var = sc.Variable([Dim.X], values=np.array([0.1, 0.2]), unit=sc.units.m)
    expected = sc.Variable([sc.Dim.X],
                           values=np.array([0.1, 0.2, 0.1, 0.2]),
                           unit=sc.units.m)
    assert sc.concatenate(var, var, Dim.X) == expected


def test_mean():
    var = sc.Variable([Dim.X, Dim.Y],
                      values=np.array([[0.1, 0.3], [0.2, 0.6]]),
                      unit=sc.units.m)
    expected = sc.Variable([Dim.X],
                           values=np.array([0.2, 0.4]),
                           unit=sc.units.m)
    assert sc.mean(var, Dim.Y) == expected


def test_norm():
    var = sc.Variable(dims=[Dim.X],
                      values=[[1, 0, 0], [3, 4, 0]],
                      unit=sc.units.m)
    expected = sc.Variable([Dim.X],
                           values=np.array([1.0, 5.0]),
                           unit=sc.units.m)
    assert sc.norm(var) == expected


def test_sqrt():
    var = sc.Variable([Dim.X], values=np.array([4.0, 9.0]), unit=sc.units.m**2)
    expected = sc.Variable([Dim.X],
                           values=np.array([2.0, 3.0]),
                           unit=sc.units.m)
    assert sc.sqrt(var) == expected


def test_sum():
    var = sc.Variable([Dim.X, Dim.Y],
                      values=np.array([[0.1, 0.3], [0.2, 0.6]]),
                      unit=sc.units.m)
    expected = sc.Variable([Dim.X],
                           values=np.array([0.4, 0.8]),
                           unit=sc.units.m)
    assert sc.sum(var, Dim.Y) == expected


def test_variance_acess():
    v = sc.Variable()
    assert v.variance is None
    assert v.variances is None


def test_set_variance():
    values = np.random.rand(2, 3)
    variances = np.random.rand(2, 3)
    var = sc.Variable(dims=[Dim.X, Dim.Y], values=values)
    expected = sc.Variable(dims=[Dim.X, Dim.Y],
                           values=values,
                           variances=variances)

    assert var.variances is None
    assert var != expected

    var.variances = variances

    assert var.variances is not None
    assert var == expected


def test_copy_variance():
    values = np.random.rand(2, 3)
    variances = np.random.rand(2, 3)
    var = sc.Variable(dims=[Dim.X, Dim.Y], values=values)
    expected = sc.Variable(dims=[Dim.X, Dim.Y],
                           values=values,
                           variances=variances)

    assert var.variances is None
    assert var != expected

    var.variances = expected.variances

    assert var.variances is not None
    assert var == expected


def test_set_variance_convert_dtype():
    values = np.random.rand(2, 3)
    variances = np.arange(6).reshape(2, 3)
    assert variances.dtype == np.int
    var = sc.Variable(dims=[Dim.X, Dim.Y], values=values)
    expected = sc.Variable(dims=[Dim.X, Dim.Y],
                           values=values,
                           variances=variances)

    assert var.variances is None
    assert var != expected

    var.variances = variances

    assert var.variances is not None
    assert var == expected


def test_sum_mean():
    var = sc.Variable([Dim.X], values=np.ones(5).astype(np.int64))
    assert sc.sum(var, Dim.X) == sc.Variable(5)
    var = sc.Variable([Dim.X], values=np.arange(6).astype(np.int64))
    assert sc.mean(var, Dim.X) == sc.Variable(2.5)


def test_make_variable_from_unit_scalar_mult_div():
<<<<<<< HEAD
    var = sp.Variable()
    var.unit = sp.units.m
    assert var == 0.0 * sp.units.m
    var.unit = sp.units.m**(-1)
    assert var == 0.0 / sp.units.m

    v = sp.Variable([sp.Dim.X], values=np.array([0]), dtype=np.float32)
    var = sp.Variable(v[sp.Dim.X, 0])
    var.unit = sp.units.m
    assert var == np.float32(0.0) * sp.units.m
    var.unit = sp.units.m**(-1)
    assert var == np.float32(0.0) / sp.units.m
=======
    var = sc.Variable()
    var.unit = sc.units.m
    assert var == 0.0 * sc.units.m
    var.unit = sc.units.m**(-1)
    assert var == 0.0 / sc.units.m

    var = sc.Variable(np.float32())
    var.unit = sc.units.m
    assert var == np.float32(0.0) * sc.units.m
    var.unit = sc.units.m**(-1)
    assert var == np.float32(0.0) / sc.units.m


def test_construct_0d_numpy():
    v = sc.Variable([sc.Dim.X], values=np.array([0]), dtype=np.float32)
    var = sc.Variable(v[sc.Dim.X, 0])
    assert var == sc.Variable(np.float32())


def test_construct_0d_native_python_types():
    assert sc.Variable(2).dtype == sc.dtype.int64
    assert sc.Variable(2.0).dtype == sc.dtype.double
    assert sc.Variable(True).dtype == sc.dtype.bool


def test_rename_dims():
    values = np.arange(6).reshape(2, 3)
    xy = sc.Variable(dims=[Dim.X, Dim.Y], values=values)
    zy = sc.Variable(dims=[Dim.Z, Dim.Y], values=values)
    xy.rename_dims({Dim.X: Dim.Z})
    assert xy == zy
>>>>>>> c4e25ef2
<|MERGE_RESOLUTION|>--- conflicted
+++ resolved
@@ -556,20 +556,6 @@
 
 
 def test_make_variable_from_unit_scalar_mult_div():
-<<<<<<< HEAD
-    var = sp.Variable()
-    var.unit = sp.units.m
-    assert var == 0.0 * sp.units.m
-    var.unit = sp.units.m**(-1)
-    assert var == 0.0 / sp.units.m
-
-    v = sp.Variable([sp.Dim.X], values=np.array([0]), dtype=np.float32)
-    var = sp.Variable(v[sp.Dim.X, 0])
-    var.unit = sp.units.m
-    assert var == np.float32(0.0) * sp.units.m
-    var.unit = sp.units.m**(-1)
-    assert var == np.float32(0.0) / sp.units.m
-=======
     var = sc.Variable()
     var.unit = sc.units.m
     assert var == 0.0 * sc.units.m
@@ -600,5 +586,4 @@
     xy = sc.Variable(dims=[Dim.X, Dim.Y], values=values)
     zy = sc.Variable(dims=[Dim.Z, Dim.Y], values=values)
     xy.rename_dims({Dim.X: Dim.Z})
-    assert xy == zy
->>>>>>> c4e25ef2
+    assert xy == zy