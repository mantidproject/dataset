--- conflicted
+++ resolved
@@ -19,17 +19,10 @@
 
 
 def test_too_many_dataset_dimensions():
-<<<<<<< HEAD
     d = sc.Dataset(
         data={
-            'xy': sc.Variable(['x', 'y'], shape=(1, 1)),
-            'zt': sc.Variable(['z', 'time'], shape=(1, 1))
+            'xy': sc.zeros(dims=['x', 'y'], shape=(1, 1)),
+            'zt': sc.zeros(dims=['z', 'time'], shape=(1, 1))
         })
-=======
-    d = sc.Dataset({
-        'xy': sc.zeros(dims=['x', 'y'], shape=(1, 1)),
-        'zt': sc.zeros(dims=['z', 'time'], shape=(1, 1))
-    })
->>>>>>> 07c14a61
     with pytest.raises(RuntimeError):
         sc.make_svg(d)