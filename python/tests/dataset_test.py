# SPDX-License-Identifier: BSD-3-Clause
# Copyright (c) 2021 Scipp contributors (https://github.com/scipp)
# @file
# @author Simon Heybrock
import numpy as np
import pytest

import scipp as sc


def test_shape():
    a = sc.scalar(1)
    d = sc.Dataset(data={'a': a})
    assert d.shape == []
    a = sc.empty(dims=['x'], shape=[2])
    b = sc.empty(dims=['y', 'z'], shape=[3, 4])
    d = sc.Dataset(data={'a': a, 'b': b})
    assert not bool(set(d.shape) - {2, 3, 4})


def test_sizes():
    d = sc.Dataset(data={'a': sc.scalar(value=1)})
    assert d.sizes == {}
    a = sc.empty(dims=['x'], shape=[2])
    b = sc.empty(dims=['y', 'z'], shape=[3, 4])
    d = sc.Dataset(data={'a': a, 'b': b})
    assert d.sizes == {'x': 2, 'y': 3, 'z': 4}


def test_create_empty():
    d = sc.Dataset()
    assert len(d) == 0
    assert len(d.coords) == 0
    assert len(d.dims) == 0


def test_create():
    x = sc.Variable(dims=['x'], values=np.arange(3))
    y = sc.Variable(dims=['y'], values=np.arange(4))
    xy = sc.Variable(dims=['x', 'y'], values=np.arange(12).reshape(3, 4))
    d = sc.Dataset(data={'xy': xy, 'x': x}, coords={'x': x, 'y': y})
    assert len(d) == 2
    assert sc.identical(d.coords['x'], x)
    assert sc.identical(d.coords['y'], y)
    assert sc.identical(d['xy'].data, xy)
    assert sc.identical(d['x'].data, x)
    assert set(d.dims) == {'y', 'x'}


def test_create_from_data_array():
    var = sc.Variable(dims=['x'], values=np.arange(4))
    da = sc.DataArray(var, coords={'x': var, 'aux': var})
    d = sc.Dataset(data={da.name: da})
    assert sc.identical(d[''], da)


def test_create_from_data_arrays():
    var1 = sc.Variable(dims=['x'], values=np.arange(4))
    var2 = sc.Variable(dims=['x'], values=np.ones(4))
    da1 = sc.DataArray(var1, coords={'x': var1, 'aux': var2})
    da2 = sc.DataArray(var1, coords={'x': var1, 'aux': var2})
    d = sc.Dataset()
    d['a'] = da1
    d['b'] = da2
    assert sc.identical(
        d,
        sc.Dataset(data={
            'a': var1,
            'b': var1
        },
                   coords={
                       'x': var1,
                       'aux': var2
                   }))


def test_create_from_data_array_and_variable_mix():
    var_1 = sc.Variable(dims=['x'], values=np.arange(4))
    var_2 = sc.Variable(dims=['x'], values=np.arange(4))
    da = sc.DataArray(data=var_1, coords={'x': var_1, 'aux': var_1})
    d = sc.Dataset(data={'array': da, 'variable': var_2})
    assert sc.identical(d['array'], da)
    assert sc.identical(d['variable'].data, var_2)


def test_create_with_data_array_and_additional_coords():
    var = sc.Variable(dims=['x'], values=np.arange(4))
    coord = sc.Variable(dims=['x'], values=np.arange(4))
    da = sc.DataArray(data=var, coords={'x': var, 'aux': var})
    d = sc.Dataset(data={'array': da}, coords={'y': coord})
    da.coords['y'] = coord
    assert sc.identical(d['array'], da)
    assert sc.identical(d.coords['y'], coord)
    assert sc.identical(d.coords['x'], var)
    assert sc.identical(d.coords['aux'], var)


def test_clear():
    d = sc.Dataset()
    d['a'] = sc.Variable(dims=['x'], values=np.arange(3))
    assert 'a' in d
    d.clear()
    assert len(d) == 0


def test_setitem():
    d = sc.Dataset()
    d['a'] = sc.scalar(1.0)
    assert len(d) == 1
    assert sc.identical(d['a'].data, sc.scalar(1.0))
    assert len(d.coords) == 0


def test_del_item():
    d = sc.Dataset()
    d['a'] = sc.scalar(1.0)
    assert 'a' in d
    del d['a']
    assert 'a' not in d


def test_del_item_missing():
    d = sc.Dataset()
    with pytest.raises(RuntimeError):
        del d['not an item']


def test_coord_setitem():
    var = sc.Variable(dims=['x'], values=np.arange(4))
    d = sc.Dataset(data={'a': var}, coords={'x': var})
    with pytest.raises(RuntimeError):
        d['x', 2:3].coords['y'] = sc.scalar(1.0)
    assert 'y' not in d.coords
    d.coords['y'] = sc.scalar(1.0)
    assert len(d) == 1
    assert len(d.coords) == 2
    assert sc.identical(d.coords['y'], sc.scalar(1.0))


def test_contains_coord():
    d = sc.Dataset()
    assert 'x' not in d.coords
    d.coords['x'] = sc.scalar(1.0)
    assert 'x' in d.coords


def test_coords_keys():
    d = sc.Dataset()
    d.coords['x'] = sc.scalar(1.0)
    assert len(d.coords.keys()) == 1
    assert 'x' in d.coords.keys()


def test_coords_get():
    d = sc.Dataset()
    d.coords['x'] = sc.scalar(1.0)
    assert sc.identical(d.coords.get('x', sc.scalar(0.0)), d.coords['x'])
    assert sc.identical(d.coords.get('z', d.coords['x']), d.coords['x'])
    assert d.coords.get('z', None) is None
    assert d.coords.get('z') is None


def test_slice_item():
    d = sc.Dataset(
        coords={'x': sc.Variable(dims=['x'], values=np.arange(4, 8))})
    d['a'] = sc.Variable(dims=['x'], values=np.arange(4))
    assert sc.identical(d['a']['x', 2:4].data,
                        sc.Variable(dims=['x'], values=np.arange(2, 4)))
    assert sc.identical(d['a']['x', 2:4].coords['x'],
                        sc.Variable(dims=['x'], values=np.arange(6, 8)))


def test_set_item_slice_from_numpy():
    d = sc.Dataset(
        coords={'x': sc.Variable(dims=['x'], values=np.arange(4, 8))})
    d['a'] = sc.Variable(dims=['x'], values=np.arange(4))
    d['a']['x', 2:4] = np.arange(2)
    assert sc.identical(d['a'].data,
                        sc.Variable(dims=['x'], values=np.array([0, 1, 0, 1])))


def test_set_item_slice_with_variances_from_numpy():
    d = sc.Dataset(
        coords={'x': sc.Variable(dims=['x'], values=np.arange(4, 8))})
    d['a'] = sc.Variable(dims=['x'],
                         values=np.arange(4.0),
                         variances=np.arange(4.0))
    d['a']['x', 2:4].values = np.arange(2)
    d['a']['x', 2:4].variances = np.arange(2, 4)
    assert np.array_equal(d['a'].values, np.array([0.0, 1.0, 0.0, 1.0]))
    assert np.array_equal(d['a'].variances, np.array([0.0, 1.0, 2.0, 3.0]))


def test_iadd_slice():
    d = sc.Dataset(
        coords={'x': sc.Variable(dims=['x'], values=np.arange(4, 8))})
    d['a'] = sc.Variable(dims=['x'], values=np.arange(4))
    d['a']['x', 1] += d['a']['x', 2]
    assert sc.identical(d['a'].data,
                        sc.Variable(dims=['x'], values=np.array([0, 3, 2, 3])))


def test_iadd_range():
    d = sc.Dataset(
        coords={'x': sc.Variable(dims=['x'], values=np.arange(4, 8))})
    d['a'] = sc.Variable(dims=['x'], values=np.arange(4))
    with pytest.raises(RuntimeError):
        d['a']['x', 2:4] += d['a']['x', 1:3]
    d['a']['x', 2:4] += d['a']['x', 2:4]
    assert sc.identical(d['a'].data,
                        sc.Variable(dims=['x'], values=np.array([0, 1, 4, 6])))


def test_contains():
    d = sc.Dataset()
    assert 'a' not in d
    d['a'] = sc.scalar(1.0)
    assert 'a' in d
    assert 'b' not in d
    d['b'] = sc.scalar(1.0)
    assert 'a' in d
    assert 'b' in d


def test_slice():
    d = sc.Dataset(
        data={
            'a': sc.Variable(dims=['x'], values=np.arange(10.0)),
            'b': sc.scalar(1.0)
        },
        coords={'x': sc.Variable(dims=['x'], values=np.arange(10.0))})
<<<<<<< HEAD
    expected = sc.Dataset(
        data={
            'a': sc.DataArray(1.0 * sc.units.one,
                              attrs={'x': 1.0 * sc.units.one}),
            'b': sc.Variable(1.0)
        })
=======
    expected = sc.Dataset({
        'a':
        sc.DataArray(1.0 * sc.units.one, attrs={'x': 1.0 * sc.units.one}),
        'b':
        sc.scalar(1.0)
    })
>>>>>>> 07c14a61
    assert sc.identical(d['x', 1], expected)


def test_chained_slicing():
    x = sc.Variable(dims=['x'], values=np.arange(11.0))
    y = sc.Variable(dims=['y'], values=np.arange(11.0))
    z = sc.Variable(dims=['z'], values=np.arange(11.0))
    d = sc.Dataset(data={
        'a':
        sc.Variable(dims=['z', 'y', 'x'],
                    values=np.arange(1000.0).reshape(10, 10, 10)),
        'b':
        sc.Variable(dims=['x', 'z'],
                    values=np.arange(0.0, 10.0, 0.1).reshape(10, 10))
    },
                   coords={
                       'x': x,
                       'y': y,
                       'z': z
                   })

    expected = sc.Dataset()
    expected['a'] = sc.Variable(dims=['y'],
                                values=np.arange(501.0, 600.0, 10.0))
    expected['b'] = sc.scalar(1.5)
    expected['a'].attrs['x'] = x['x', 1:3]
    expected['b'].attrs['x'] = x['x', 1:3]
    expected['a'].attrs['z'] = z['z', 5:7]
    expected['b'].attrs['z'] = z['z', 5:7]
    expected.coords['y'] = sc.Variable(dims=['y'], values=np.arange(11.0))

    assert sc.identical(d['x', 1]['z', 5], expected)


def test_coords_view_comparison_operators():
    d = sc.Dataset(
        data={
            'a': sc.Variable(dims=['x'], values=np.arange(10.0)),
            'b': sc.scalar(1.0)
        },
        coords={'x': sc.Variable(dims=['x'], values=np.arange(10.0))})

    d1 = sc.Dataset(
        data={
            'a': sc.Variable(dims=['x'], values=np.arange(10.0)),
            'b': sc.scalar(1.0)
        },
        coords={'x': sc.Variable(dims=['x'], values=np.arange(10.0))})
    assert d1['a'].coords == d['a'].coords


def test_sum_mean():
<<<<<<< HEAD
    d = sc.Dataset(data={
        'a':
        sc.Variable(dims=['x', 'y'],
                    values=np.arange(6, dtype=np.int64).reshape(2, 3)),
        'b':
        sc.Variable(dims=['y'], values=np.arange(3, dtype=np.int64))
    },
                   coords={
                       'x':
                       sc.Variable(dims=['x'],
                                   values=np.arange(2, dtype=np.int64)),
                       'y':
                       sc.Variable(dims=['y'],
                                   values=np.arange(3, dtype=np.int64)),
                       'l1':
                       sc.Variable(dims=['x', 'y'],
                                   values=np.arange(6, dtype=np.int64).reshape(
                                       2, 3)),
                       'l2':
                       sc.Variable(dims=['x'],
                                   values=np.arange(2, dtype=np.int64))
                   })
    d_ref = sc.Dataset(data={
        'a':
        sc.Variable(dims=['x'], values=np.array([3, 12], dtype=np.int64)),
        'b':
        sc.Variable(3)
    },
                       coords={
                           'x':
                           sc.Variable(dims=['x'],
                                       values=np.arange(2, dtype=np.int64)),
                           'l2':
                           sc.Variable(dims=['x'],
                                       values=np.arange(2, dtype=np.int64))
                       })
=======
    d = sc.Dataset(
        {
            'a':
            sc.Variable(dims=['x', 'y'],
                        values=np.arange(6, dtype=np.int64).reshape(2, 3)),
            'b':
            sc.Variable(dims=['y'], values=np.arange(3, dtype=np.int64))
        },
        coords={
            'x':
            sc.Variable(dims=['x'], values=np.arange(2, dtype=np.int64)),
            'y':
            sc.Variable(dims=['y'], values=np.arange(3, dtype=np.int64)),
            'l1':
            sc.Variable(dims=['x', 'y'],
                        values=np.arange(6, dtype=np.int64).reshape(2, 3)),
            'l2':
            sc.Variable(dims=['x'], values=np.arange(2, dtype=np.int64))
        })
    d_ref = sc.Dataset(
        {
            'a': sc.Variable(dims=['x'],
                             values=np.array([3, 12], dtype=np.int64)),
            'b': sc.scalar(3)
        },
        coords={
            'x': sc.Variable(dims=['x'], values=np.arange(2, dtype=np.int64)),
            'l2': sc.Variable(dims=['x'], values=np.arange(2, dtype=np.int64))
        })
>>>>>>> 07c14a61

    assert sc.identical(sc.sum(d, 'y'), d_ref)
    assert (sc.mean(d, 'y')['a'].values == [1.0, 4.0]).all()
    assert sc.mean(d, 'y')['b'].value == 1.0


def test_sum_masked():
    d = sc.Dataset(
        data={
            'a':
            sc.Variable(dims=['x'],
                        values=np.array([1, 5, 4, 5, 1], dtype=np.int64))
        })
    d['a'].masks['m1'] = sc.Variable(dims=['x'],
                                     values=np.array(
                                         [False, True, False, True, False]))

<<<<<<< HEAD
    d_ref = sc.Dataset(data={'a': sc.Variable(np.int64(6))})
=======
    d_ref = sc.Dataset({'a': sc.scalar(np.int64(6))})
>>>>>>> 07c14a61

    result = sc.sum(d, 'x')['a']
    assert sc.identical(result, d_ref['a'])


def test_sum_all():
<<<<<<< HEAD
    da = sc.DataArray(sc.Variable(['x', 'y'], values=np.ones(10).reshape(5,
                                                                         2)))
    ds = sc.Dataset(data={'a': da})
    assert sc.identical(sc.sum(da).data, sc.Variable(value=10.0))
=======
    da = sc.DataArray(
        sc.Variable(dims=['x', 'y'], values=np.ones(10).reshape(5, 2)))
    ds = sc.Dataset({'a': da})
    assert sc.identical(sc.sum(da).data, sc.scalar(10.0))
>>>>>>> 07c14a61
    assert sc.identical(sc.sum(da), sc.sum(ds)['a'])


def test_nansum_masked():
    d = sc.Dataset(
        data={
            'a':
            sc.Variable(dims=['x'],
                        values=np.array([1, 5, np.nan, np.nan, 1],
                                        dtype=np.float64))
        })
    d['a'].masks['m1'] = sc.Variable(dims=['x'],
                                     values=np.array(
                                         [False, True, False, True, False]))

<<<<<<< HEAD
    d_ref = sc.Dataset(data={'a': sc.Variable(np.float64(2))})
=======
    d_ref = sc.Dataset({'a': sc.scalar(np.float64(2))})
>>>>>>> 07c14a61

    result = sc.nansum(d, 'x')['a']
    assert sc.identical(result, d_ref['a'])


def test_nansum_all():
    da = sc.DataArray(
        sc.Variable(dims=['x', 'y'], values=np.ones(10).reshape(5, 2)))
    da.data.values[0, 0] = np.nan
    ds = sc.Dataset(data={'a': da})
    assert np.isnan(sc.sum(da).data.value)  # sanity check
    assert sc.identical(sc.nansum(da).data, sc.scalar(9.0))
    assert sc.identical(sc.nansum(da), sc.nansum(ds)['a'])


def test_mean_masked():
    d = sc.Dataset(
        data={
            'a':
            sc.Variable(dims=['x'],
                        values=np.array([1, 5, 4, 5, 1]),
                        dtype=sc.dtype.float64)
        })
    d['a'].masks['m1'] = sc.Variable(dims=['x'],
                                     values=np.array(
                                         [False, True, False, True, False]))
<<<<<<< HEAD
    d_ref = sc.Dataset(data={'a': sc.Variable(2.0)})
=======
    d_ref = sc.Dataset({'a': sc.scalar(2.0)})
>>>>>>> 07c14a61
    assert sc.identical(sc.mean(d, 'x')['a'], d_ref['a'])
    assert sc.identical(sc.nanmean(d, 'x')['a'], d_ref['a'])


def test_mean_all():
    var = sc.Variable(dims=['x', 'y'], values=np.arange(4.0).reshape(2, 2))
    mask = sc.Variable(dims=['x', 'y'],
                       values=np.array([[False, False], [True, False]]))
    da = sc.DataArray(var, masks={'m': mask})  # Add masks
    assert sc.sum(da).data.value == 0 + 1 + 3  # 2.0 masked
    sc.mean(da).data.value == 4 / 3


def test_nanmean_all():
    var = sc.Variable(dims=['x', 'y'], values=np.arange(4.0).reshape(2, 2))
    var['x', 0]['y', 1].value = np.nan
    mask = sc.Variable(dims=['x', 'y'],
                       values=np.array([[False, False], [True, False]]))
    da = sc.DataArray(var, masks={'m': mask})  # Add masks
    assert sc.nansum(da).data.value == 0 + 3  # 2.0 masked, 1.0 is nan
    sc.mean(da).data.value == 3 / 2


def test_dataset_merge():
    a = sc.Dataset(
        data={'d1': sc.Variable(dims=['x'], values=np.array([1, 2, 3]))})
    b = sc.Dataset(
        data={'d2': sc.Variable(dims=['x'], values=np.array([4, 5, 6]))})
    c = sc.merge(a, b)
    assert sc.identical(a['d1'], c['d1'])
    assert sc.identical(b['d2'], c['d2'])


def test_dataset_concatenate():
    a = sc.Dataset(
        data={'data': sc.Variable(dims=['x'], values=np.array([11, 12]))},
        coords={'x': sc.Variable(dims=['x'], values=np.array([1, 2]))})
    b = sc.Dataset(
        data={'data': sc.Variable(dims=['x'], values=np.array([13, 14]))},
        coords={'x': sc.Variable(dims=['x'], values=np.array([3, 4]))})

    c = sc.concatenate(a, b, 'x')

    assert np.array_equal(c.coords['x'].values, np.array([1, 2, 3, 4]))
    assert np.array_equal(c['data'].values, np.array([11, 12, 13, 14]))


def test_dataset_set_data():
<<<<<<< HEAD
    d1 = sc.Dataset(data={
        'a':
        sc.Variable(dims=['x', 'y'], values=np.random.rand(2, 3)),
        'b':
        sc.Variable(1.0)
    },
                    coords={
                        'x':
                        sc.Variable(dims=['x'],
                                    values=np.arange(2.0),
                                    unit=sc.units.m),
                        'y':
                        sc.Variable(dims=['y'],
                                    values=np.arange(3.0),
                                    unit=sc.units.m),
                        'aux':
                        sc.Variable(dims=['y'], values=np.arange(3))
                    })

    d2 = sc.Dataset(data={
        'a':
        sc.Variable(dims=['x', 'y'], values=np.random.rand(2, 3)),
        'b':
        sc.Variable(1.0)
    },
                    coords={
                        'x':
                        sc.Variable(dims=['x'],
                                    values=np.arange(2.0),
                                    unit=sc.units.m),
                        'y':
                        sc.Variable(dims=['y'],
                                    values=np.arange(3.0),
                                    unit=sc.units.m),
                        'aux':
                        sc.Variable(dims=['y'], values=np.arange(3))
                    })
=======
    d1 = sc.Dataset(
        {
            'a': sc.Variable(dims=['x', 'y'], values=np.random.rand(2, 3)),
            'b': sc.scalar(1.0)
        },
        coords={
            'x': sc.Variable(dims=['x'],
                             values=np.arange(2.0),
                             unit=sc.units.m),
            'y': sc.Variable(dims=['y'],
                             values=np.arange(3.0),
                             unit=sc.units.m),
            'aux': sc.Variable(dims=['y'], values=np.arange(3))
        })

    d2 = sc.Dataset(
        {
            'a': sc.Variable(dims=['x', 'y'], values=np.random.rand(2, 3)),
            'b': sc.scalar(1.0)
        },
        coords={
            'x': sc.Variable(dims=['x'],
                             values=np.arange(2.0),
                             unit=sc.units.m),
            'y': sc.Variable(dims=['y'],
                             values=np.arange(3.0),
                             unit=sc.units.m),
            'aux': sc.Variable(dims=['y'], values=np.arange(3))
        })
>>>>>>> 07c14a61

    d3 = sc.Dataset()
    d3['b'] = d1['a']
    assert sc.identical(d3['b'].data, d1['a'].data)
    assert d3['b'].coords == d1['a'].coords
    d1['a'] = d2['a']
    d1['c'] = d2['a']
    assert sc.identical(d2['a'].data, d1['a'].data)
    assert sc.identical(d2['a'].data, d1['c'].data)

    d = sc.Dataset()
    d['a'] = sc.Variable(dims=['row'],
                         values=np.arange(10.0),
                         variances=np.arange(10.0))
    d['b'] = sc.Variable(dims=['row'], values=np.arange(10.0, 20.0))
    d.coords['row'] = sc.Variable(dims=['row'], values=np.arange(10.0))
    d1 = d['row', 0:1]
    d2 = sc.Dataset(data={'a': d1['a'].data},
                    coords={'row': d1['a'].coords['row']})
    d2['b'] = d1['b']
    expected = sc.Dataset()
    expected['a'] = sc.Variable(dims=['row'],
                                values=np.arange(1.0),
                                variances=np.arange(1.0))
    expected['b'] = sc.Variable(dims=['row'], values=np.arange(10.0, 11.0))
    expected.coords['row'] = sc.Variable(dims=['row'], values=np.arange(1.0))
    assert sc.identical(d2, expected)


def test_binary_with_broadcast():
    d = sc.Dataset(
        data={'data': sc.Variable(dims=['x'], values=np.arange(10.0))},
        coords={'x': sc.Variable(dims=['x'], values=np.arange(10.0))})

    d2 = d - d['x', 0]
    d -= d['x', 0]
    assert sc.identical(d, d2)


def test_binary__with_dataarray():
    da = sc.DataArray(
        data=sc.Variable(dims=['x'], values=np.arange(1.0, 10.0)),
        coords={'x': sc.Variable(dims=['x'], values=np.arange(1.0, 10.0))})
    ds = sc.Dataset(data={da.name: da.copy()})
    orig = ds.copy()
    ds += da
    ds -= da
    ds *= da
    ds /= da
    assert sc.identical(ds, orig)


def test_binary_of_item_with_variable():
    d = sc.Dataset(
        data={'data': sc.Variable(dims=['x'], values=np.arange(10.0))},
        coords={'x': sc.Variable(dims=['x'], values=np.arange(10.0))})
    copy = d.copy()

    d['data'] += 2.0 * sc.units.dimensionless
    d['data'] *= 2.0 * sc.units.m
    d['data'] -= 4.0 * sc.units.m
    d['data'] /= 2.0 * sc.units.m
    assert sc.identical(d, copy)


def test_in_place_binary_with_scalar():
    d = sc.Dataset(data={'data': sc.Variable(dims=['x'], values=[10.0])},
                   coords={'x': sc.Variable(dims=['x'], values=[10])})
    copy = d.copy()

    d += 2
    d *= 2
    d -= 4
    d /= 2
    assert sc.identical(d, copy)


def test_view_in_place_binary_with_scalar():
    d = sc.Dataset(data={'data': sc.Variable(dims=['x'], values=[10.0])},
                   coords={'x': sc.Variable(dims=['x'], values=[10])})
    copy = d.copy()

    d['data'] += 2
    d['data'] *= 2
    d['data'] -= 4
    d['data'] /= 2
    assert sc.identical(d, copy)


def test_add_sum_of_columns():
    d = sc.Dataset(
        data={
            'a': sc.Variable(dims=['x'], values=np.arange(10.0)),
            'b': sc.Variable(dims=['x'], values=np.ones(10))
        })
    d['sum'] = d['a'] + d['b']
    d['a'] += d['b']
    assert sc.identical(d['sum'], d['a'])


def test_name():
    d = sc.Dataset(data={
        'a': sc.Variable(dims=['x'], values=np.arange(10.0)),
        'b': sc.Variable(dims=['x'], values=np.ones(10))
    },
                   coords={'x': sc.Variable(dims=['x'], values=np.arange(10))})
    assert d['a'].name == 'a'
    assert d['b'].name == 'b'
    assert d['x', 2]['b'].name == 'b'
    assert d['b']['x', 2].name == 'b'
    array = d['a'] + d['b']
    assert array.name == ''


def make_simple_dataset(dim1='x', dim2='y', seed=None):
    if seed is not None:
        np.random.seed(seed)
<<<<<<< HEAD
    return sc.Dataset(data={
        'a':
        sc.Variable(dims=[dim1, dim2], values=np.random.rand(2, 3)),
        'b':
        sc.Variable(1.0)
    },
                      coords={
                          dim1:
                          sc.Variable(dims=[dim1],
                                      values=np.arange(2.0),
                                      unit=sc.units.m),
                          dim2:
                          sc.Variable(dims=[dim2],
                                      values=np.arange(3.0),
                                      unit=sc.units.m),
                          'aux':
                          sc.Variable(dims=[dim2], values=np.random.rand(3))
                      })
=======
    return sc.Dataset(
        {
            'a': sc.Variable(dims=[dim1, dim2], values=np.random.rand(2, 3)),
            'b': sc.scalar(1.0)
        },
        coords={
            dim1: sc.Variable(dims=[dim1],
                              values=np.arange(2.0),
                              unit=sc.units.m),
            dim2: sc.Variable(dims=[dim2],
                              values=np.arange(3.0),
                              unit=sc.units.m),
            'aux': sc.Variable(dims=[dim2], values=np.random.rand(3))
        })
>>>>>>> 07c14a61


def test_dataset_view_set_variance():
    d = make_simple_dataset()
    variances = np.arange(6).reshape(2, 3)
    assert d['a'].variances is None
    d['a'].variances = variances
    assert d['a'].variances is not None
    np.testing.assert_array_equal(d['a'].variances, variances)
    d['a'].variances = None
    assert d['a'].variances is None


def test_sort():
    d = sc.Dataset(data={
        'a':
        sc.Variable(dims=['x', 'y'], values=np.arange(6).reshape(2, 3)),
        'b':
        sc.Variable(dims=['x'], values=['b', 'a'])
    },
                   coords={
                       'x':
                       sc.Variable(dims=['x'],
                                   values=np.arange(2.0),
                                   unit=sc.units.m),
                       'y':
                       sc.Variable(dims=['y'],
                                   values=np.arange(3.0),
                                   unit=sc.units.m),
                       'aux':
                       sc.Variable(dims=['x'], values=np.arange(2.0))
                   })
    expected = sc.Dataset(data={
        'a':
        sc.Variable(dims=['x', 'y'],
                    values=np.flip(np.arange(6).reshape(2, 3), axis=0)),
        'b':
        sc.Variable(dims=['x'], values=['a', 'b'])
    },
                          coords={
                              'x':
                              sc.Variable(dims=['x'],
                                          values=[1.0, 0.0],
                                          unit=sc.units.m),
                              'y':
                              sc.Variable(dims=['y'],
                                          values=np.arange(3.0),
                                          unit=sc.units.m),
                              'aux':
                              sc.Variable(dims=['x'], values=[1.0, 0.0])
                          })
    assert sc.identical(sc.sort(d, d['b'].data), expected)


def test_rename_dims():
    d = make_simple_dataset('x', 'y', seed=0)
    d.rename_dims({'y': 'z'})
    assert sc.identical(d, make_simple_dataset('x', 'z', seed=0))
    d.rename_dims(dims_dict={'x': 'y', 'z': 'x'})
    assert sc.identical(d, make_simple_dataset('y', 'x', seed=0))


def test_coord_delitem():
    var = sc.Variable(dims=['x'], values=np.arange(4))
    d = sc.Dataset(data={'a': var}, coords={'x': var})
    dref = d.copy()
    d.coords['y'] = sc.scalar(1.0)
    assert dref != d
    del d.coords['y']
    assert sc.identical(dref, d)


def test_coords_delitem():
    var = sc.Variable(dims=['x'], values=np.arange(4))
    d = sc.Dataset(data={'a': var}, coords={'x': var})
    dref = d.copy()
    dref.coords['x'] = sc.Variable(dims=['x'], values=np.arange(1, 5))
    assert not sc.identical(d, dref)
    del dref.coords['x']
    assert not sc.identical(d, dref)
    dref.coords['x'] = d.coords['x']
    assert sc.identical(d, dref)


def test_masks_delitem():
    var = sc.Variable(dims=['x'], values=np.array([True, True, False]))
    d = sc.Dataset(data={'a': var}, coords={'x': var})
    dref = d.copy()
    d['a'].masks['masks'] = var
    assert not sc.identical(d, dref)
    del d['a'].masks['masks']
    assert sc.identical(d, dref)


def test_replace():
<<<<<<< HEAD
    v1 = sc.Variable(['x'], values=np.array([1, 2, 3]))
    d = sc.Dataset(data={'a': v1})
    assert sc.identical(d['a'].data, v1)
    v2 = sc.Variable(['x'], values=np.array([4, 5, 6]))
    d['a'].data = v2
    assert sc.identical(d['a'].data, v2)
=======
    v1 = sc.Variable(dims=['x'], values=np.array([1, 2, 3]))
    d = sc.Dataset({'a': v1})
    d['a'].data == v1
    v2 = sc.Variable(dims=['x'], values=np.array([4, 5, 6]))
    d['a'].data == v2
>>>>>>> 07c14a61


def test_rebin():
    dataset = sc.Dataset()
    dataset['data'] = sc.Variable(dims=['x'],
                                  values=np.array(10 * [1.0]),
                                  unit=sc.units.counts)
    dataset.coords['x'] = sc.Variable(dims=['x'], values=np.arange(11.0))
    new_coord = sc.Variable(dims=['x'], values=np.arange(0.0, 11, 2))
    dataset = sc.rebin(dataset, 'x', new_coord)
    np.testing.assert_array_equal(dataset['data'].values, np.array(5 * [2]))
    np.testing.assert_array_equal(dataset.coords['x'].values,
                                  np.arange(0, 11, 2))


def _is_copy_of(orig, copy):
    assert sc.identical(orig, copy)
    assert not id(orig) == id(copy)
    orig += 1
    assert sc.identical(orig, copy)


def _is_deep_copy_of(orig, copy):
    assert sc.identical(orig, copy)
    assert not id(orig) == id(copy)
    orig += 1
    assert not sc.identical(orig, copy)


def test_copy():
    import copy
    a = sc.Dataset()
    a['x'] = sc.scalar(1)
    _is_copy_of(a, a.copy(deep=False))
    _is_deep_copy_of(a, a.copy())
    _is_copy_of(a, copy.copy(a))
    _is_deep_copy_of(a, copy.deepcopy(a))


def test_correct_temporaries():
    N = 6
    M = 4
    d1 = sc.Dataset()
    d1['x'] = sc.Variable(dims=['x'], values=np.arange(N).astype(np.float64))
    d1['y'] = sc.Variable(dims=['y'], values=np.arange(M).astype(np.float64))
    arr1 = np.arange(N * M).reshape(N, M).astype(np.float64) + 1
    d1['A'] = sc.Variable(dims=['x', 'y'], values=arr1)
    d1 = d1['x', 1:2]
    assert d1['A'].values.tolist() == [[5.0, 6.0, 7.0, 8.0]]
    d1 = d1['y', 2:3]
    assert list(d1['A'].values) == [7]


def test_iteration():
    var = sc.scalar(1)
    d = sc.Dataset(data={'a': var, 'b': var})
    expected = ['a', 'b']
    for k in d:
        assert k in expected<|MERGE_RESOLUTION|>--- conflicted
+++ resolved
@@ -229,21 +229,12 @@
             'b': sc.scalar(1.0)
         },
         coords={'x': sc.Variable(dims=['x'], values=np.arange(10.0))})
-<<<<<<< HEAD
     expected = sc.Dataset(
         data={
             'a': sc.DataArray(1.0 * sc.units.one,
                               attrs={'x': 1.0 * sc.units.one}),
-            'b': sc.Variable(1.0)
+            'b': sc.scalar(1.0)
         })
-=======
-    expected = sc.Dataset({
-        'a':
-        sc.DataArray(1.0 * sc.units.one, attrs={'x': 1.0 * sc.units.one}),
-        'b':
-        sc.scalar(1.0)
-    })
->>>>>>> 07c14a61
     assert sc.identical(d['x', 1], expected)
 
 
@@ -296,7 +287,6 @@
 
 
 def test_sum_mean():
-<<<<<<< HEAD
     d = sc.Dataset(data={
         'a':
         sc.Variable(dims=['x', 'y'],
@@ -323,7 +313,7 @@
         'a':
         sc.Variable(dims=['x'], values=np.array([3, 12], dtype=np.int64)),
         'b':
-        sc.Variable(3)
+        sc.scalar(3)
     },
                        coords={
                            'x':
@@ -333,37 +323,6 @@
                            sc.Variable(dims=['x'],
                                        values=np.arange(2, dtype=np.int64))
                        })
-=======
-    d = sc.Dataset(
-        {
-            'a':
-            sc.Variable(dims=['x', 'y'],
-                        values=np.arange(6, dtype=np.int64).reshape(2, 3)),
-            'b':
-            sc.Variable(dims=['y'], values=np.arange(3, dtype=np.int64))
-        },
-        coords={
-            'x':
-            sc.Variable(dims=['x'], values=np.arange(2, dtype=np.int64)),
-            'y':
-            sc.Variable(dims=['y'], values=np.arange(3, dtype=np.int64)),
-            'l1':
-            sc.Variable(dims=['x', 'y'],
-                        values=np.arange(6, dtype=np.int64).reshape(2, 3)),
-            'l2':
-            sc.Variable(dims=['x'], values=np.arange(2, dtype=np.int64))
-        })
-    d_ref = sc.Dataset(
-        {
-            'a': sc.Variable(dims=['x'],
-                             values=np.array([3, 12], dtype=np.int64)),
-            'b': sc.scalar(3)
-        },
-        coords={
-            'x': sc.Variable(dims=['x'], values=np.arange(2, dtype=np.int64)),
-            'l2': sc.Variable(dims=['x'], values=np.arange(2, dtype=np.int64))
-        })
->>>>>>> 07c14a61
 
     assert sc.identical(sc.sum(d, 'y'), d_ref)
     assert (sc.mean(d, 'y')['a'].values == [1.0, 4.0]).all()
@@ -381,28 +340,17 @@
                                      values=np.array(
                                          [False, True, False, True, False]))
 
-<<<<<<< HEAD
-    d_ref = sc.Dataset(data={'a': sc.Variable(np.int64(6))})
-=======
-    d_ref = sc.Dataset({'a': sc.scalar(np.int64(6))})
->>>>>>> 07c14a61
+    d_ref = sc.Dataset(data={'a': sc.scalar(np.int64(6))})
 
     result = sc.sum(d, 'x')['a']
     assert sc.identical(result, d_ref['a'])
 
 
 def test_sum_all():
-<<<<<<< HEAD
-    da = sc.DataArray(sc.Variable(['x', 'y'], values=np.ones(10).reshape(5,
-                                                                         2)))
-    ds = sc.Dataset(data={'a': da})
-    assert sc.identical(sc.sum(da).data, sc.Variable(value=10.0))
-=======
     da = sc.DataArray(
         sc.Variable(dims=['x', 'y'], values=np.ones(10).reshape(5, 2)))
-    ds = sc.Dataset({'a': da})
+    ds = sc.Dataset(data={'a': da})
     assert sc.identical(sc.sum(da).data, sc.scalar(10.0))
->>>>>>> 07c14a61
     assert sc.identical(sc.sum(da), sc.sum(ds)['a'])
 
 
@@ -418,11 +366,7 @@
                                      values=np.array(
                                          [False, True, False, True, False]))
 
-<<<<<<< HEAD
-    d_ref = sc.Dataset(data={'a': sc.Variable(np.float64(2))})
-=======
-    d_ref = sc.Dataset({'a': sc.scalar(np.float64(2))})
->>>>>>> 07c14a61
+    d_ref = sc.Dataset(data={'a': sc.scalar(np.float64(2))})
 
     result = sc.nansum(d, 'x')['a']
     assert sc.identical(result, d_ref['a'])
@@ -449,11 +393,7 @@
     d['a'].masks['m1'] = sc.Variable(dims=['x'],
                                      values=np.array(
                                          [False, True, False, True, False]))
-<<<<<<< HEAD
-    d_ref = sc.Dataset(data={'a': sc.Variable(2.0)})
-=======
-    d_ref = sc.Dataset({'a': sc.scalar(2.0)})
->>>>>>> 07c14a61
+    d_ref = sc.Dataset(data={'a': sc.scalar(2.0)})
     assert sc.identical(sc.mean(d, 'x')['a'], d_ref['a'])
     assert sc.identical(sc.nanmean(d, 'x')['a'], d_ref['a'])
 
@@ -502,12 +442,11 @@
 
 
 def test_dataset_set_data():
-<<<<<<< HEAD
     d1 = sc.Dataset(data={
         'a':
         sc.Variable(dims=['x', 'y'], values=np.random.rand(2, 3)),
         'b':
-        sc.Variable(1.0)
+        sc.scalar(1.0)
     },
                     coords={
                         'x':
@@ -526,7 +465,7 @@
         'a':
         sc.Variable(dims=['x', 'y'], values=np.random.rand(2, 3)),
         'b':
-        sc.Variable(1.0)
+        sc.scalar(1.0)
     },
                     coords={
                         'x':
@@ -540,37 +479,6 @@
                         'aux':
                         sc.Variable(dims=['y'], values=np.arange(3))
                     })
-=======
-    d1 = sc.Dataset(
-        {
-            'a': sc.Variable(dims=['x', 'y'], values=np.random.rand(2, 3)),
-            'b': sc.scalar(1.0)
-        },
-        coords={
-            'x': sc.Variable(dims=['x'],
-                             values=np.arange(2.0),
-                             unit=sc.units.m),
-            'y': sc.Variable(dims=['y'],
-                             values=np.arange(3.0),
-                             unit=sc.units.m),
-            'aux': sc.Variable(dims=['y'], values=np.arange(3))
-        })
-
-    d2 = sc.Dataset(
-        {
-            'a': sc.Variable(dims=['x', 'y'], values=np.random.rand(2, 3)),
-            'b': sc.scalar(1.0)
-        },
-        coords={
-            'x': sc.Variable(dims=['x'],
-                             values=np.arange(2.0),
-                             unit=sc.units.m),
-            'y': sc.Variable(dims=['y'],
-                             values=np.arange(3.0),
-                             unit=sc.units.m),
-            'aux': sc.Variable(dims=['y'], values=np.arange(3))
-        })
->>>>>>> 07c14a61
 
     d3 = sc.Dataset()
     d3['b'] = d1['a']
@@ -688,12 +596,11 @@
 def make_simple_dataset(dim1='x', dim2='y', seed=None):
     if seed is not None:
         np.random.seed(seed)
-<<<<<<< HEAD
     return sc.Dataset(data={
         'a':
         sc.Variable(dims=[dim1, dim2], values=np.random.rand(2, 3)),
         'b':
-        sc.Variable(1.0)
+        sc.scalar(1.0)
     },
                       coords={
                           dim1:
@@ -707,22 +614,6 @@
                           'aux':
                           sc.Variable(dims=[dim2], values=np.random.rand(3))
                       })
-=======
-    return sc.Dataset(
-        {
-            'a': sc.Variable(dims=[dim1, dim2], values=np.random.rand(2, 3)),
-            'b': sc.scalar(1.0)
-        },
-        coords={
-            dim1: sc.Variable(dims=[dim1],
-                              values=np.arange(2.0),
-                              unit=sc.units.m),
-            dim2: sc.Variable(dims=[dim2],
-                              values=np.arange(3.0),
-                              unit=sc.units.m),
-            'aux': sc.Variable(dims=[dim2], values=np.random.rand(3))
-        })
->>>>>>> 07c14a61
 
 
 def test_dataset_view_set_variance():
@@ -818,20 +709,12 @@
 
 
 def test_replace():
-<<<<<<< HEAD
-    v1 = sc.Variable(['x'], values=np.array([1, 2, 3]))
+    v1 = sc.Variable(dims=['x'], values=np.array([1, 2, 3]))
     d = sc.Dataset(data={'a': v1})
     assert sc.identical(d['a'].data, v1)
-    v2 = sc.Variable(['x'], values=np.array([4, 5, 6]))
+    v2 = sc.Variable(dims=['x'], values=np.array([4, 5, 6]))
     d['a'].data = v2
     assert sc.identical(d['a'].data, v2)
-=======
-    v1 = sc.Variable(dims=['x'], values=np.array([1, 2, 3]))
-    d = sc.Dataset({'a': v1})
-    d['a'].data == v1
-    v2 = sc.Variable(dims=['x'], values=np.array([4, 5, 6]))
-    d['a'].data == v2
->>>>>>> 07c14a61
 
 
 def test_rebin():
