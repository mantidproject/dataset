import ipywidgets as ipw
import numpy as np


class PlotWidgets:

    def __init__(self, parent, engine, positions=None,
                         button_options=None):

        # Initialise list for VBox container
        self.parent = parent
        self.rescale_button = ipw.Button(description="Rescale")
<<<<<<< HEAD
        self.rescale_button.on_click(self.rescale_to_data)
        self.base_widgets = [self.rescale_button]
=======
        self.rescale_button.on_click(self.parent.rescale_to_data)
        self.container = [self.rescale_button]
>>>>>>> e46f6cc1

        # Initialise slider and label containers
        self.lab = dict()
        self.slider = dict()
        # self.slider = dict()
        self.thickness_slider = dict()
        self.buttons = dict()
        self.profile_button = dict()
        self.showhide = dict()
        self.button_axis_to_dim = dict()
        self.continuous_update = dict()
        # Default starting index for slider
        indx = 0
        # os.write(1, "Slicer 5\n".encode())

        # Additional condition if positions kwarg set
        # positions_dim = None
        if positions is not None:
            if scipp_obj_dict[self.parent.engine.name].coords[
                    positions].dtype != sc.dtype.vector_3_float64:
                raise RuntimeError(
                    "Supplied positions coordinate does not contain vectors.")
        # if len(button_options) == 3 and positions is not None:
        #     if scipp_obj_dict[self.name].coords[
        #             positions].dtype == sc.dtype.vector_3_float64:
        #         positions_dim = self.data_array.coords[positions].dims[-1]
        #     else:
        #         raise RuntimeError(
        #             "Supplied positions coordinate does not contain vectors.")

        # Now begin loop to construct sliders
        button_values = [None] * (self.parent.engine.ndim - len(button_options)) + \
            button_options[::-1]
        # for i, dim in enumerate(self.slider_coord[self.name]):
        # for i, dim in enumerate(self.data_arrays[self.name].coords):
        # os.write(1, "Slicer 5.1\n".encode())
        for i, dim in enumerate(self.parent.engine.axes):
            # dim_str = self.slider_label[self.name][dim]["name"]
            dim_str = str(dim)
            # Determine if slider should be disabled or not:
            # In the case of 3d projection, disable sliders that are for
            # dims < 3, or sliders that contain vectors.
            disabled = False
            if positions is not None:
                disabled = dim == positions
            elif i >= self.parent.engine.ndim - len(button_options):
                disabled = True
            # os.write(1, "Slicer 5.2\n".encode())

            # Add an FloatSlider to slide along the z dimension of the array
            dim_xlims = self.parent.engine.slider_xlims[self.parent.engine.name][dim].values
            dx = dim_xlims[1] - dim_xlims[0]
            self.slider[dim] = ipw.FloatSlider(
                value=0.5 * np.sum(dim_xlims),
                min=dim_xlims[0],
                # max=self.slider_shape[self.name][dim][dim] - 1 -
                # self.histograms[name][dim][dim],
                # max=self.dim_to_shape[self.name][dim] - 1,
                max=dim_xlims[1],
                step=0.01 * dx,
                description=dim_str,
                continuous_update=True,
                readout=True,
                disabled=disabled)
            # labvalue = self.make_slider_label(
            #     self.slider_label[self.name][dim]["coord"], indx)
            self.continuous_update[dim] = ipw.Checkbox(
                value=True,
                description="Continuous update",
                indent=False,
                layout={"width": "20px"})
            ipw.jslink((self.continuous_update[dim], 'value'),
                           (self.slider[dim], 'continuous_update'))
            # os.write(1, "Slicer 5.3\n".encode())

            self.thickness_slider[dim] = ipw.FloatSlider(
                value=dx,
                min=0.01 * dx,
                max=dx,
                step=0.01 * dx,
                description="Thickness",
                continuous_update=False,
                readout=True,
                disabled=disabled,
                layout={'width': "270px"})
            # os.write(1, "Slicer 5.4\n".encode())

            # labvalue = self.make_slider_label(
            #         self.data_arrays[self.name].coords[dim], indx,
            #         self.slider_axformatter[self.name][dim][False])
            labvalue = "[{}]".format(self.parent.engine.data_arrays[self.parent.engine.name].coords[dim].unit)
            if self.parent.engine.ndim == len(button_options):
                self.slider[dim].layout.display = 'none'
                self.continuous_update[dim].layout.display = 'none'
                # This is a trick to turn the label into the coordinate name
                # because when we hide the slider, the slider description is
                # also hidden
                labvalue = dim_str
            # os.write(1, "Slicer 5.5\n".encode())

            # Add a label widget to display the value of the z coordinate
            self.lab[dim] = ipw.Label(value=labvalue)
            # Add one set of buttons per dimension
            self.buttons[dim] = ipw.ToggleButtons(
                options=button_options,
                description='',
                value=button_values[i],
                disabled=False,
                button_style='',
                style={"button_width": "50px"})
            # os.write(1, "Slicer 5.6\n".encode())

            self.profile_button[dim] = ipw.ToggleButton(
                value=False,
                description="Profile",
                disabled=False,
                button_style="",
                layout={"width": "initial"})
            self.profile_button[dim].observe(self.parent.engine.toggle_profile_view, names="value")

            # os.write(1, "Slicer 5.7\n".encode())

            if button_values[i] is not None:
                self.button_axis_to_dim[button_values[i].lower()] = dim
            setattr(self.buttons[dim], "dim", dim)
            setattr(self.buttons[dim], "old_value", self.buttons[dim].value)
            setattr(self.slider[dim], "dim", dim)
            setattr(self.continuous_update[dim], "dim", dim)
            setattr(self.thickness_slider[dim], "dim", dim)
            setattr(self.profile_button[dim], "dim", dim)
            # os.write(1, "Slicer 5.8\n".encode())

            # Hide buttons and labels for 1d variables
            if self.parent.engine.ndim == 1:
                self.buttons[dim].layout.display = 'none'
                self.lab[dim].layout.display = 'none'

            # Hide buttons and inactive sliders for 3d projection
            if len(button_options) == 3:
                self.buttons[dim].layout.display = 'none'
                if self.slider[dim].disabled:
                    self.slider[dim].layout.display = 'none'
                    self.continuous_update[dim].layout.display = 'none'
                    self.lab[dim].layout.display = 'none'
                    self.thickness_slider[dim].layout.display = 'none'
            # os.write(1, "Slicer 5.9\n".encode())

            # Add observer to buttons
            self.buttons[dim].on_msg(self.parent.engine.update_buttons)
            # Add an observer to the sliders
            self.slider[dim].observe(self.parent.engine.update_slice, names="value")
            self.thickness_slider[dim].observe(self.parent.engine.update_slice, names="value")
            # Add the row of slider + buttons
            row = [
                self.slider[dim], self.lab[dim], self.continuous_update[dim],
                self.buttons[dim], self.thickness_slider[dim],
                self.profile_button[dim]
            ]
<<<<<<< HEAD
            self.base_widgets.append(ipw.HBox(row))
            os.write(1, "Slicer 5.10\n".encode())
=======
            self.container.append(ipw.HBox(row))
            # os.write(1, "Slicer 5.10\n".encode())
>>>>>>> e46f6cc1

        #     # Construct members object
        #     self.members["widgets"]["sliders"][dim_str] = self.slider[dim]
        #     self.members["widgets"]["togglebuttons"][dim_str] = self.buttons[
        #         dim]
        #     self.members["widgets"]["labels"][dim_str] = self.lab[dim]
        # os.write(1, "Slicer 6\n".encode())

        # Add controls for masks
        self.add_masks_controls()
        # os.write(1, "Slicer 7\n".encode())

<<<<<<< HEAD
        self.base_widgets = ipw.VBox(self.base_widgets)
=======
        self.container = ipw.VBox(self.container)
>>>>>>> e46f6cc1

        return

    # def make_data_array_with_bin_edges(self, array):
    #     da_with_edges = sc.DataArray(
    #         data=sc.Variable(dims=array.dims,
    #                          unit=array.unit,
    #                          values=array.values,
    #                          variances=array.variances,
    #                          dtype=sc.dtype.float64))
    #     for dim, coord in arraycoord[self.name].items():
    #         if self.histograms[self.name][dim][dim]:
    #             da_with_edges.coords[dim] = coord
    #         else:
    #             da_with_edges.coords[dim] = to_bin_edges(coord, dim)
    #     if len(self.masks[self.name]) > 0:
    #         for m in self.masks[self.name]:
    #             da_with_edges.masks[m] = self.data_array.masks[m]
    #     return da_with_edges

    def add_masks_controls(self):
        # Add controls for masks
        masks_found = False
        self.mask_checkboxes = {}
        for name, array in self.parent.engine.data_arrays.items():
            self.mask_checkboxes[name] = {}
            if len(array.masks) > 0:
                masks_found = True
                for key in array.masks:
                    self.mask_checkboxes[name][key] = ipw.Checkbox(
                        value=self.params["masks"][name]["show"],
                        description="{}:{}".format(name, key),
                        indent=False,
                        layout={"width": "initial"})
                    setattr(self.mask_checkboxes[name][key], "masks_group", name)
                    setattr(self.mask_checkboxes[name][key], "masks_name", key)
                    self.mask_checkboxes[name][key].observe(self.parent.engine.toggle_mask,
                                                  names="value")

        if masks_found:
            self.masks_box = []
            for name in self.mask_checkboxes:
                mask_list = []
                for cbox in self.mask_checkboxes[name].values():
                    mask_list.append(cbox)
                self.masks_box.append(ipw.HBox(mask_list))
            # Add a master button to control all masks in one go
            self.masks_button = ipw.ToggleButton(
                value=self.params["masks"][self.parent.engine.name]["show"],
                description="Hide all masks" if
                self.parent.engine.params["masks"][self.parent.engine.name]["show"] else "Show all masks",
                disabled=False,
                button_style="")
            self.masks_button.observe(self.parent.engine.toggle_all_masks, names="value")
<<<<<<< HEAD
            self.base_widgets += [self.masks_button, ipw.VBox(self.masks_box)]
=======
            self.container += [self.masks_button, ipw.VBox(self.masks_box)]
>>>>>>> e46f6cc1
            # self.members["widgets"]["togglebutton"]["masks"] = \
            #     self.masks_button<|MERGE_RESOLUTION|>--- conflicted
+++ resolved
@@ -10,13 +10,8 @@
         # Initialise list for VBox container
         self.parent = parent
         self.rescale_button = ipw.Button(description="Rescale")
-<<<<<<< HEAD
-        self.rescale_button.on_click(self.rescale_to_data)
-        self.base_widgets = [self.rescale_button]
-=======
         self.rescale_button.on_click(self.parent.rescale_to_data)
         self.container = [self.rescale_button]
->>>>>>> e46f6cc1
 
         # Initialise slider and label containers
         self.lab = dict()
@@ -175,13 +170,8 @@
                 self.buttons[dim], self.thickness_slider[dim],
                 self.profile_button[dim]
             ]
-<<<<<<< HEAD
-            self.base_widgets.append(ipw.HBox(row))
-            os.write(1, "Slicer 5.10\n".encode())
-=======
             self.container.append(ipw.HBox(row))
             # os.write(1, "Slicer 5.10\n".encode())
->>>>>>> e46f6cc1
 
         #     # Construct members object
         #     self.members["widgets"]["sliders"][dim_str] = self.slider[dim]
@@ -194,11 +184,7 @@
         self.add_masks_controls()
         # os.write(1, "Slicer 7\n".encode())
 
-<<<<<<< HEAD
-        self.base_widgets = ipw.VBox(self.base_widgets)
-=======
         self.container = ipw.VBox(self.container)
->>>>>>> e46f6cc1
 
         return
 
@@ -253,10 +239,6 @@
                 disabled=False,
                 button_style="")
             self.masks_button.observe(self.parent.engine.toggle_all_masks, names="value")
-<<<<<<< HEAD
-            self.base_widgets += [self.masks_button, ipw.VBox(self.masks_box)]
-=======
             self.container += [self.masks_button, ipw.VBox(self.masks_box)]
->>>>>>> e46f6cc1
             # self.members["widgets"]["togglebutton"]["masks"] = \
             #     self.masks_button