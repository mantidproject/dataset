--- conflicted
+++ resolved
@@ -162,15 +162,10 @@
       return {Getter::template get<Dataset>(view)};
     if (type == dtype<Eigen::Vector3d>)
       return {Getter::template get<Eigen::Vector3d>(view)};
-<<<<<<< HEAD
-    if (type == dtype<Eigen::Quaterniond>)
-      return {Getter::template get<Eigen::Quaterniond>(view)};
-    if (type == dtype<event_list<scipp::core::time_point>>)
-      return {Getter::template get<event_list<scipp::core::time_point>>(view)};
-=======
     if (type == dtype<Eigen::Matrix3d>)
       return {Getter::template get<Eigen::Matrix3d>(view)};
->>>>>>> b927ad14
+   if (type == dtype<event_list<scipp::core::time_point>>)
+      return {Getter::template get<event_list<scipp::core::time_point>>(view)};      
     if (type == dtype<scipp::python::PyObject>)
       return {Getter::template get<scipp::python::PyObject>(view)};
     throw std::runtime_error("not implemented for this type.");
@@ -375,16 +370,10 @@
 };
 
 using as_ElementArrayView = as_ElementArrayViewImpl<
-<<<<<<< HEAD
-    double, float, int64_t, int32_t, bool, std::string, scipp::core::time_point,
-    event_list<double>, event_list<float>, event_list<int64_t>,
-    event_list<scipp::core::time_point>, DataArray, Dataset, Eigen::Vector3d,
-    Eigen::Quaterniond, scipp::python::PyObject>;
-=======
     double, float, int64_t, int32_t, bool, std::string, event_list<double>,
+    scipp::core::time_point, event_list<scipp::core::time_point>,
     event_list<float>, event_list<int64_t>, DataArray, Dataset, Eigen::Vector3d,
     Eigen::Matrix3d, scipp::python::PyObject>;
->>>>>>> b927ad14
 
 template <class T, class... Ignored>
 void bind_data_properties(pybind11::class_<T, Ignored...> &c) {
