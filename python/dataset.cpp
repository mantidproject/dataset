--- conflicted
+++ resolved
@@ -58,18 +58,11 @@
   c.def("__len__", &T::size);
   c.def("__repr__", [](const T &self) { return to_string(self); });
   c.def("__iter__",
-<<<<<<< HEAD
-        [](T &self) { return py::make_iterator(self.begin(), self.end()); });
-  // c.def("__getitem__",
-  //       py::cpp_function([](T &self, const std::string &name) { return self[name]; },
-  //       py::return_value_policy::move, py::keep_alive<0, 1>()));
-=======
         [](T &self) {
           return py::make_iterator(self.begin(), self.end(),
                                    py::return_value_policy::move);
         },
         py::return_value_policy::move, py::keep_alive<0, 1>());
->>>>>>> 42447f2b
   c.def("__getitem__",
         [](T &self, const std::string &name) { return self[name]; },
         py::keep_alive<0, 1>());
