--- conflicted
+++ resolved
@@ -977,17 +977,15 @@
 SCIPP_CORE_EXPORT Dataset merge(const DatasetConstProxy &a,
                                 const DatasetConstProxy &b);
 
-<<<<<<< HEAD
 [[nodiscard]] bool containsSparse(const DatasetConstProxy &ds) noexcept;
 SCIPP_CORE_EXPORT Dataset sum(const DatasetConstProxy &ds, const Dim dimension);
 SCIPP_CORE_EXPORT Dataset mean(const DatasetConstProxy &ds,
                                const Dim dimension);
-=======
+
 SCIPP_CORE_EXPORT DataArray rebin(const DataConstProxy &a, const Dim dim,
                                   const VariableConstProxy &coord);
 SCIPP_CORE_EXPORT Dataset rebin(const DatasetConstProxy &d, const Dim dim,
                                 const VariableConstProxy &coord);
->>>>>>> bb800873
 
 } // namespace scipp::core
 
