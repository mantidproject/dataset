--- conflicted
+++ resolved
@@ -134,19 +134,11 @@
 
   Dataset expected;
   expected.setCoord(Dim::X,
-<<<<<<< HEAD
-                    makeVariable<double>({{Dim::Y, 4}, {Dim::X, 3}},
-                                         {1, 2, 3, 4, 5, 6, 4, 5, 6, 1, 2, 3}));
-  expected.setData("data_1", makeVariable<double>({{Dim::Y, 4}, {Dim::X, 3}},
-                                                  {11, 12, 13, 111, 112, 113, 111,
-                                                   112, 113, 11, 12, 13}));
-=======
                     makeVariable<int>({{Dim::Y, 4}, {Dim::X, 3}},
                                       {1, 2, 3, 4, 5, 6, 4, 5, 6, 1, 2, 3}));
   expected.setData("data_1", makeVariable<int>({{Dim::Y, 4}, {Dim::X, 3}},
-                                               {11, 12, 13, 12, 13, 14, 12, 13,
-                                                14, 11, 12, 13}));
->>>>>>> 9bbc6364
+                                               {11, 12, 13, 111, 112, 113, 111,
+                                                112, 113, 11, 12, 13}));
   expected.setLabels("label_1", makeVariable<int>({Dim::X, 3}, {21, 22, 23}));
   expected.setMasks("mask_1",
                     makeVariable<bool>({Dim::X, 3}, {false, true, false}));
