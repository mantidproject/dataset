/// @file
/// SPDX-License-Identifier: GPL-3.0-or-later
/// @author Simon Heybrock
/// Copyright &copy; 2018 ISIS Rutherford Appleton Laboratory, NScD Oak Ridge
/// National Laboratory, and European Spallation Source ERIC.
#ifndef TAGS_H
#define TAGS_H

#include <memory>
#include <tuple>
#include <vector>

#include <Eigen/Dense>
#include <boost/container/small_vector.hpp>
#include <gsl/gsl_util>

#include "bool.h"
#include "dimension.h"
#include "traits.h"
#include "unit.h"
#include "value_with_delta.h"

enum class DType {
  Unknown,
  Double,
  Float,
  Int32,
  Int64,
  String,
  Char,
  Bool,
  SmallVectorDouble8,
  Dataset,
  EigenVector3d
};
template <class T> constexpr DType dtype = DType::Unknown;
template <> constexpr DType dtype<double> = DType::Double;
template <> constexpr DType dtype<float> = DType::Float;
template <> constexpr DType dtype<int32_t> = DType::Int32;
template <> constexpr DType dtype<int64_t> = DType::Int64;
template <> constexpr DType dtype<std::string> = DType::String;
template <> constexpr DType dtype<char> = DType::Char;
template <> constexpr DType dtype<bool> = DType::Bool;
template <> constexpr DType dtype<Bool> = DType::Bool;
template <>
constexpr DType dtype<boost::container::small_vector<double, 8>> =
    DType::SmallVectorDouble8;
template <> constexpr DType dtype<Dataset> = DType::Dataset;
template <> constexpr DType dtype<Eigen::Vector3d> = DType::EigenVector3d;

// Adding new tags
// ===============
//
// 1. Add the tag class to either CoordDef, DataDef, or AttrDef in namespace
//    detail, and list the class in the corresponding`tags` tuple.
// 2. Add a `using` clause for the tag in Coord, Data, or Attr.
//
// Optionally:
// 3. If the underlying type is new, explicit instantiations in variable.cpp may
//    need to be added.
// 4. If the new tag corresponds to a dimension, `is_dimension_coordinate` and
//    `coordinate_dimension` need to be set correctly.
// 5. For support in Python, the tag needs to be exported in
//    `exports/dataset.cpp` and a fair number of methods in the same file need
//    to be modified to support the new tag.

class Tag {
public:
  constexpr Tag() : m_value(0) {}
  constexpr explicit Tag(uint16_t value) : m_value(value) {}
  constexpr uint16_t value() const { return m_value; }

  constexpr bool operator==(const Tag other) const {
    return m_value == other.m_value;
  }
  constexpr bool operator!=(const Tag other) const {
    return m_value != other.m_value;
  }

  constexpr bool operator<(const int32_t value) const {
    return m_value < value;
  }
  constexpr bool operator>=(const int32_t value) const {
    return m_value >= value;
  }

private:
  uint16_t m_value;
};

namespace detail {
struct ReturnByValuePolicy {};
// Returns by value for const access (allowing for deriving from other
// variables), but by reference if access is non-const (other code must ensure
// that no references to temporaries are returned). The main example for this is
// a spectrum position: It can be derived from detector positions (averaged
// using Coord::DetectorGrouping) or be provided directly. In the latter case
// the positions may be modified.
struct ReturnByValueIfConstPolicy {};
} // namespace detail

class Dataset;

namespace detail {
struct CoordDef {
  struct Monitor {
    using type = Dataset;
    static constexpr auto unit = units::dimensionless;
  };
  // TODO Should we name this `Detectors` and `Components` instead, or find some
  // more generic terms?
  struct DetectorInfo {
    using type = Dataset;
    static constexpr auto unit = units::dimensionless;
  };
  struct ComponentInfo {
    using type = Dataset;
    static constexpr auto unit = units::dimensionless;
  };
  struct X {
    using type = double;
    static constexpr auto unit = units::m;
  };
  struct Y {
    using type = double;
    static constexpr auto unit = units::m;
  };
  struct Z {
    using type = double;
    static constexpr auto unit = units::m;
  };
  struct Qx {
    using type = double;
    static constexpr auto unit = units::meV / units::c;
  };
  struct Qy {
    using type = double;
    static constexpr auto unit = units::meV / units::c;
  };
  struct Qz {
    using type = double;
    static constexpr auto unit = units::meV / units::c;
  };
  struct Tof {
    using type = double;
    static constexpr auto unit = units::us;
  };
  struct Energy {
    using type = double;
    static constexpr auto unit = units::meV;
  };
  struct DeltaE {
    using type = double;
    static constexpr auto unit = units::meV;
  };
  struct Ei {
    using type = double;
    static constexpr auto unit = units::meV;
  };
  struct Ef {
    using type = double;
    static constexpr auto unit = units::meV;
  };
  struct DetectorId {
    using type = int32_t;
    static constexpr auto unit = units::dimensionless;
  };
  struct SpectrumNumber {
    using type = int32_t;
    static constexpr auto unit = units::dimensionless;
  };
  struct DetectorGrouping {
    // Dummy for now, or sufficient like this?
    using type = boost::container::small_vector<gsl::index, 1>;
    static constexpr auto unit = units::dimensionless;
  };
  struct Row {
    using type = std::string;
    static constexpr auto unit = units::dimensionless;
  };
  struct Polarization {
    // Dummy for now
    using type = std::string;
    static constexpr auto unit = units::dimensionless;
  };
  struct Temperature {
    using type = double;
    static constexpr auto unit = units::dimensionless;
  };
  struct Time {
    using type = int64_t;
    static constexpr auto unit = units::dimensionless;
  };
  struct TimeInterval {
    using type = std::pair<int64_t, int64_t>;
    static constexpr auto unit = units::dimensionless;
  };
  struct Mask {
    using type = bool;
    static constexpr auto unit = units::dimensionless;
  };
  struct FuzzyTemperature {
    using type = ValueWithDelta<double>;
    static constexpr auto unit = units::dimensionless;
  };
  struct Position : public detail::ReturnByValueIfConstPolicy {
    using type = Eigen::Vector3d;
    static constexpr auto unit = units::m;
  };

  using tags =
      std::tuple<Monitor, DetectorInfo, ComponentInfo, X, Y, Z, Qx, Qy, Qz, Tof,
                 Energy, DeltaE, Ei, Ef, DetectorId, SpectrumNumber,
                 DetectorGrouping, Row, Polarization, Temperature,
                 FuzzyTemperature, Time, TimeInterval, Mask, Position>;
};

struct DataDef {
  struct Tof {
    using type = double;
    static constexpr auto unit = units::us;
  };
  struct PulseTime {
    using type = double;
    static constexpr auto unit = units::dimensionless;
  };
  struct Value {
    using type = double;
    static constexpr auto unit = units::dimensionless;
  };
  struct Variance {
    using type = double;
    static constexpr auto unit = units::dimensionless;
  };
  struct StdDev : public detail::ReturnByValuePolicy {
    using type = double;
    static constexpr auto unit = units::dimensionless;
  };
  struct Int {
    using type = int64_t;
    static constexpr auto unit = units::dimensionless;
  };
  struct String {
    using type = std::string;
    static constexpr auto unit = units::dimensionless;
  };
  struct Events {
    using type = Dataset;
    static constexpr auto unit = units::dimensionless;
  };
  struct EventTofs {
    using type = boost::container::small_vector<double, 8>;
    static constexpr auto unit = units::us;
  };
  struct EventPulseTimes {
    using type = boost::container::small_vector<double, 8>;
    static constexpr auto unit = units::dimensionless;
  };

  using tags = std::tuple<Tof, PulseTime, Value, Variance, StdDev, Int, String,
                          Events, EventTofs, EventPulseTimes>;
};

struct AttrDef {
  struct ExperimentLog {
    using type = Dataset;
    static constexpr auto unit = units::dimensionless;
  };
  struct Monitor {
    using type = Dataset;
    static constexpr auto unit = units::dimensionless;
  };

  using tags = std::tuple<ExperimentLog, Monitor>;
};

using Tags = decltype(std::tuple_cat(std::declval<detail::CoordDef::tags>(),
                                     std::declval<detail::DataDef::tags>(),
                                     std::declval<detail::AttrDef::tags>()));
template <class T>
static constexpr uint16_t tag_id =
    detail::index<std::remove_const_t<T>, Tags>::value;

template <class TagDefinition> struct TagImpl : public Tag, TagDefinition {
  constexpr TagImpl() : Tag(tag_id<TagDefinition>) {}
};

} // namespace detail

struct Coord {
  using Monitor_t = detail::TagImpl<detail::CoordDef::Monitor>;
  using DetectorInfo_t = detail::TagImpl<detail::CoordDef::DetectorInfo>;
  using ComponentInfo_t = detail::TagImpl<detail::CoordDef::ComponentInfo>;
  using X_t = detail::TagImpl<detail::CoordDef::X>;
  using Y_t = detail::TagImpl<detail::CoordDef::Y>;
  using Z_t = detail::TagImpl<detail::CoordDef::Z>;
  using Qx_t = detail::TagImpl<detail::CoordDef::Qx>;
  using Qy_t = detail::TagImpl<detail::CoordDef::Qy>;
  using Qz_t = detail::TagImpl<detail::CoordDef::Qz>;
  using Tof_t = detail::TagImpl<detail::CoordDef::Tof>;
  using Energy_t = detail::TagImpl<detail::CoordDef::Energy>;
  using DeltaE_t = detail::TagImpl<detail::CoordDef::DeltaE>;
  using Ei_t = detail::TagImpl<detail::CoordDef::Ei>;
  using Ef_t = detail::TagImpl<detail::CoordDef::Ef>;
  using DetectorId_t = detail::TagImpl<detail::CoordDef::DetectorId>;
  using SpectrumNumber_t = detail::TagImpl<detail::CoordDef::SpectrumNumber>;
  using DetectorGrouping_t =
      detail::TagImpl<detail::CoordDef::DetectorGrouping>;
  using Row_t = detail::TagImpl<detail::CoordDef::Row>;
  using Polarization_t = detail::TagImpl<detail::CoordDef::Polarization>;
  using Temperature_t = detail::TagImpl<detail::CoordDef::Temperature>;
  using FuzzyTemperature_t =
      detail::TagImpl<detail::CoordDef::FuzzyTemperature>;
  using Time_t = detail::TagImpl<detail::CoordDef::Time>;
  using TimeInterval_t = detail::TagImpl<detail::CoordDef::TimeInterval>;
  using Mask_t = detail::TagImpl<detail::CoordDef::Mask>;
  using Position_t = detail::TagImpl<detail::CoordDef::Position>;

  static constexpr Monitor_t Monitor{};
  static constexpr DetectorInfo_t DetectorInfo{};
  static constexpr ComponentInfo_t ComponentInfo{};
  static constexpr X_t X{};
  static constexpr Y_t Y{};
  static constexpr Z_t Z{};
  static constexpr Qx_t Qx{};
  static constexpr Qy_t Qy{};
  static constexpr Qz_t Qz{};
  static constexpr Tof_t Tof{};
  static constexpr Energy_t Energy{};
  static constexpr DeltaE_t DeltaE{};
  static constexpr Ei_t Ei{};
  static constexpr Ef_t Ef{};
  static constexpr DetectorId_t DetectorId{};
  static constexpr SpectrumNumber_t SpectrumNumber{};
  static constexpr DetectorGrouping_t DetectorGrouping{};
  static constexpr Row_t Row{};
  static constexpr Polarization_t Polarization{};
  static constexpr Temperature_t Temperature{};
  static constexpr FuzzyTemperature_t FuzzyTemperature{};
  static constexpr Time_t Time{};
  static constexpr TimeInterval_t TimeInterval{};
  static constexpr Mask_t Mask{};
  static constexpr Position_t Position{};
};

struct Data {
  using Tof_t = detail::TagImpl<detail::DataDef::Tof>;
  using PulseTime_t = detail::TagImpl<detail::DataDef::PulseTime>;
  using Value_t = detail::TagImpl<detail::DataDef::Value>;
  using Variance_t = detail::TagImpl<detail::DataDef::Variance>;
  using StdDev_t = detail::TagImpl<detail::DataDef::StdDev>;
  // TODO Int and String is deprecated and should be removed, it is currently
  // only required to maintain tests using MDZipView before it is properly
  // refactored for multi-name support.
  using DeprecatedInt_t = detail::TagImpl<detail::DataDef::Int>;
  using DeprecatedString_t = detail::TagImpl<detail::DataDef::String>;
  using Events_t = detail::TagImpl<detail::DataDef::Events>;
  using EventTofs_t = detail::TagImpl<detail::DataDef::EventTofs>;
  using EventPulseTimes_t = detail::TagImpl<detail::DataDef::EventPulseTimes>;

  static constexpr Tof_t Tof{};
  static constexpr PulseTime_t PulseTime{};
  static constexpr Value_t Value{};
  static constexpr Variance_t Variance{};
  static constexpr StdDev_t StdDev{};
  static constexpr DeprecatedInt_t DeprecatedInt{};
  static constexpr DeprecatedString_t DeprecatedString{};
  static constexpr Events_t Events{};
  static constexpr EventTofs_t EventTofs{};
  static constexpr EventPulseTimes_t EventPulseTimes{};
};

struct Attr {
  using ExperimentLog_t = detail::TagImpl<detail::AttrDef::ExperimentLog>;
  using Monitor_t = detail::TagImpl<detail::AttrDef::Monitor>;

  static constexpr ExperimentLog_t ExperimentLog{};
  static constexpr Monitor_t Monitor{};
};

template <class T>
static constexpr bool is_coord =
    T{} < std::tuple_size<detail::CoordDef::tags>::value;
template <class T>
static constexpr bool is_attr =
    T{} >= std::tuple_size<detail::CoordDef::tags>::value +
               std::tuple_size<detail::DataDef::tags>::value;
template <class T> static constexpr bool is_data = !is_coord<T> && !is_attr<T>;

// TODO Some things *may* be dimension coordinates, but they are not necessarily
// in all datasets. It depends on which dimensions are present. Does it even
// make sense to hard-code this? Maybe we require handling everything at
// runtime?
namespace detail {
template <class Tag> constexpr bool is_dimension_coordinate = false;
template <> constexpr bool is_dimension_coordinate<CoordDef::Tof> = true;
template <> constexpr bool is_dimension_coordinate<CoordDef::Energy> = true;
template <> constexpr bool is_dimension_coordinate<CoordDef::DeltaE> = true;
template <> constexpr bool is_dimension_coordinate<CoordDef::X> = true;
template <> constexpr bool is_dimension_coordinate<CoordDef::Y> = true;
template <> constexpr bool is_dimension_coordinate<CoordDef::Z> = true;
template <> constexpr bool is_dimension_coordinate<CoordDef::Qx> = true;
template <> constexpr bool is_dimension_coordinate<CoordDef::Qy> = true;
template <> constexpr bool is_dimension_coordinate<CoordDef::Qz> = true;
template <> constexpr bool is_dimension_coordinate<CoordDef::Position> = true;
template <>
constexpr bool is_dimension_coordinate<CoordDef::SpectrumNumber> = true;
template <> constexpr bool is_dimension_coordinate<CoordDef::Row> = true;

template <class Tag> constexpr Dim coordinate_dimension = Dim::Invalid;
template <> constexpr Dim coordinate_dimension<CoordDef::Tof> = Dim::Tof;
template <> constexpr Dim coordinate_dimension<CoordDef::Energy> = Dim::Energy;
template <> constexpr Dim coordinate_dimension<CoordDef::DeltaE> = Dim::DeltaE;
template <> constexpr Dim coordinate_dimension<CoordDef::X> = Dim::X;
template <> constexpr Dim coordinate_dimension<CoordDef::Y> = Dim::Y;
template <> constexpr Dim coordinate_dimension<CoordDef::Z> = Dim::Z;
template <> constexpr Dim coordinate_dimension<CoordDef::Qx> = Dim::Qx;
template <> constexpr Dim coordinate_dimension<CoordDef::Qy> = Dim::Qy;
template <> constexpr Dim coordinate_dimension<CoordDef::Qz> = Dim::Qz;
template <>
constexpr Dim coordinate_dimension<CoordDef::Position> = Dim::Position;
template <>
constexpr Dim coordinate_dimension<CoordDef::SpectrumNumber> = Dim::Spectrum;
template <> constexpr Dim coordinate_dimension<CoordDef::Row> = Dim::Row;
} // namespace detail

template <class... Ts>
constexpr std::array<bool, std::tuple_size<detail::Tags>::value>
make_is_dimension_coordinate(const std::tuple<Ts...> &) {
  return {detail::is_dimension_coordinate<Ts>...};
}

template <class... Ts>
constexpr std::array<Dim, std::tuple_size<detail::Tags>::value>
make_coordinate_dimension(const std::tuple<Ts...> &) {
  return {detail::coordinate_dimension<Ts>...};
}

// Coordinates linked to a specific dimension, e.g., Coord::X to Dim::X. See
// also the xarray documentation regarding its distinction getween "dimension
// coordinates" and "non-dimension coordinates".
constexpr auto isDimensionCoord = make_is_dimension_coordinate(detail::Tags{});
constexpr auto coordDimension = make_coordinate_dimension(detail::Tags{});

inline Tag dimensionCoord(const Dim dim) {
  switch (dim) {
  case Dim::X:
    return Coord::X;
  case Dim::Y:
    return Coord::Y;
  case Dim::Z:
    return Coord::Z;
  case Dim::Tof:
    return Coord::Tof;
  case Dim::Energy:
    return Coord::Energy;
  case Dim::DeltaE:
    return Coord::DeltaE;
<<<<<<< HEAD
  case Dim::Spectrum:
    return Coord::SpectrumNumber;
=======
  case Dim::Row:
    return Coord::Row;
  case Dim::Position:
    return Coord::Position;
>>>>>>> b7ce10ac
  default:
    throw std::runtime_error(
        "Coordinate for this dimension is not implemented");
  }
}

namespace detail {
template <class... Ts>
std::array<Unit, std::tuple_size<detail::Tags>::value>
make_unit_table(const std::tuple<Ts...> &) {
  return {Unit(Ts::unit)...};
}
template <class... Ts>
constexpr std::array<DType, std::tuple_size<detail::Tags>::value>
make_dtype_table(const std::tuple<Ts...> &) {
  return {dtype<typename Ts::type>...};
}
static const auto unit_table = make_unit_table(detail::Tags{});
constexpr auto dtype_table = make_dtype_table(detail::Tags{});
} // namespace detail

/// Return the default unit for a runtime tag.
inline auto defaultUnit(const Tag tag) {
  return detail::unit_table[tag.value()];
}
/// Return the default dtype for a runtime tag.
constexpr auto defaultDType(const Tag tag) {
  return detail::dtype_table[tag.value()];
}

class DataBin {
public:
  DataBin(const double left, const double right)
      : m_left(left), m_right(right) {}

  double center() const { return 0.5 * (m_left + m_right); }
  double width() const { return m_right - m_left; }
  double left() const { return m_left; }
  double right() const { return m_right; }

private:
  double m_left;
  double m_right;
};

template <class T> struct Bin { using type = DataBin; };

// std::vector<bool> may have a packed non-thread-safe implementation which we
// need to avoid. Therefore we use std::vector<Bool> instead.
template <class T> struct underlying_type { using type = T; };
template <> struct underlying_type<bool> { using type = Bool; };
template <class T> using underlying_type_t = typename underlying_type<T>::type;

template <class D, class Tag> struct element_return_type {
  using T = underlying_type_t<typename Tag::type>;
  using type = std::conditional_t<
      std::is_base_of<detail::ReturnByValuePolicy, Tag>::value, T,
      std::conditional_t<
          std::is_const<D>::value || std::is_const<Tag>::value,
          std::conditional_t<
              std::is_base_of<detail::ReturnByValueIfConstPolicy, Tag>::value,
              T, const T &>,
          T &>>;
};

template <class D, class Tags> struct element_return_type<D, Bin<Tags>> {
  using type = DataBin;
};

class EventListProxy;
template <class D> struct element_return_type<D, Data::Events_t> {
  using type = EventListProxy;
};

template <class D, class... Ts> class MDZipViewImpl;
template <class D, class... Tags>
struct element_return_type<D, MDZipViewImpl<D, Tags...>> {
  using type = MDZipViewImpl<D, Tags...>;
};

template <class D, class Tag>
using element_return_type_t = typename element_return_type<D, Tag>::type;

#endif // TAGS_H<|MERGE_RESOLUTION|>--- conflicted
+++ resolved
@@ -456,15 +456,12 @@
     return Coord::Energy;
   case Dim::DeltaE:
     return Coord::DeltaE;
-<<<<<<< HEAD
-  case Dim::Spectrum:
-    return Coord::SpectrumNumber;
-=======
   case Dim::Row:
     return Coord::Row;
   case Dim::Position:
     return Coord::Position;
->>>>>>> b7ce10ac
+  case Dim::Spectrum:
+    return Coord::SpectrumNumber;
   default:
     throw std::runtime_error(
         "Coordinate for this dimension is not implemented");
